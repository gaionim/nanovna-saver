#  NanoVNASaver - a python program to view and export Touchstone data from a NanoVNA
#  Copyright (C) 2019.  Rune B. Broberg
#
#  This program is free software: you can redistribute it and/or modify
#  it under the terms of the GNU General Public License as published by
#  the Free Software Foundation, either version 3 of the License, or
#  (at your option) any later version.
#
#  This program is distributed in the hope that it will be useful,
#  but WITHOUT ANY WARRANTY; without even the implied warranty of
#  MERCHANTABILITY or FITNESS FOR A PARTICULAR PURPOSE.  See the
#  GNU General Public License for more details.
#
#  You should have received a copy of the GNU General Public License
#  along with this program.  If not, see <https://www.gnu.org/licenses/>.
import collections
import logging
import math
import sys
import threading
from time import sleep, strftime, localtime
from typing import List, Tuple

import numpy as np
import serial
import typing
from PyQt5 import QtWidgets, QtCore, QtGui
from PyQt5.QtCore import QModelIndex
from serial.tools import list_ports

from NanoVNASaver.Hardware import VNA, InvalidVNA, Version
from .Chart import Chart, PhaseChart, VSWRChart, PolarChart, SmithChart, LogMagChart, QualityFactorChart, TDRChart, \
    RealImaginaryChart
from .Calibration import CalibrationWindow, Calibration
from .Marker import Marker
from .SweepWorker import SweepWorker
from .Touchstone import Touchstone
from .Analysis import Analysis, LowPassAnalysis, HighPassAnalysis, BandPassAnalysis, BandStopAnalysis
from .about import version as ver
from PyQt5.QtWidgets import QApplication, QPushButton, QDesktopWidget
from .skins_utils import *

app = QtWidgets.QApplication(sys.argv)

Datapoint = collections.namedtuple('Datapoint', 'freq re im')

VID = 1155
PID = 22336

logger = logging.getLogger(__name__)


class NanoVNASaver(QtWidgets.QWidget):
    version = ver

    def __init__(self):
        super().__init__()
        if getattr(sys, 'frozen', False):
            logger.debug("Running from pyinstaller bundle")
            self.icon = QtGui.QIcon(sys._MEIPASS + "/icon_48x48.png")
        else:
            self.icon = QtGui.QIcon("icon_48x48.png")
        self.setWindowIcon(self.icon)

        self.settings = QtCore.QSettings(QtCore.QSettings.IniFormat,
                                         QtCore.QSettings.UserScope,
                                         "NanoVNASaver", "NanoVNASaver")
        print("Settings: " + self.settings.fileName())
        self.threadpool = QtCore.QThreadPool()
        self.vna: VNA = InvalidVNA()
        self.worker = SweepWorker(self)

        self.worker.signals.updated.connect(self.dataUpdated)
        self.worker.signals.finished.connect(self.sweepFinished)
        self.worker.signals.sweepError.connect(self.showSweepError)

        self.bands = BandsModel()

        self.noSweeps = 1  # Number of sweeps to run

        self.serialLock = threading.Lock()
        self.serial = serial.Serial()

        self.dataLock = threading.Lock()
        self.data: List[Datapoint] = []
        self.data21: List[Datapoint] = []
        self.referenceS11data: List[Datapoint] = []
        self.referenceS21data: List[Datapoint] = []

        self.sweepSource = ""
        self.referenceSource = ""

        self.calibration = Calibration()

        self.markers = []

        self.serialPort = self.getPort()

        logger.debug("Building user interface")

        self.baseTitle = "NanoVNA Saver " + NanoVNASaver.version

        self.setProperty("cssClass", "mainWindow")
        self.updateTitle()
        layout = QtWidgets.QGridLayout()
        scrollarea = QtWidgets.QScrollArea()
        outer = QtWidgets.QVBoxLayout()
        outer.addWidget(scrollarea)
        self.setLayout(outer)
        scrollarea.setWidgetResizable(True)
        window_width = self.settings.value("WindowWidth", 1350, type=int)
        window_height = self.settings.value("WindowHeight", 950, type=int)
        self.resize(window_width, window_height)
        scrollarea.setSizePolicy(QtWidgets.QSizePolicy.MinimumExpanding, QtWidgets.QSizePolicy.MinimumExpanding)
        self.setSizePolicy(QtWidgets.QSizePolicy.MinimumExpanding, QtWidgets.QSizePolicy.MinimumExpanding)
        widget = QtWidgets.QWidget()
        widget.setLayout(layout)
        scrollarea.setWidget(widget)

        self.s11SmithChart = SmithChart("S11 Smith Chart")
        self.s21PolarChart = PolarChart("S21 Polar Plot")
        self.s11LogMag = LogMagChart("S11 Return Loss")
        self.s21LogMag = LogMagChart("S21 Gain")
        self.s11Phase = PhaseChart("S11 Phase")
        self.s21Phase = PhaseChart("S21 Phase")
        self.s11VSWR = VSWRChart("S11 VSWR")
        self.s11QualityFactor = QualityFactorChart("S11 Quality Factor")
        self.s11RealImaginary = RealImaginaryChart("S11 R+jX")

        self.s11charts: List[Chart] = []
        self.s11charts.append(self.s11SmithChart)
        self.s11charts.append(self.s11LogMag)
        self.s11charts.append(self.s11Phase)
        self.s11charts.append(self.s11VSWR)
        self.s11charts.append(self.s11RealImaginary)
        self.s11charts.append(self.s11QualityFactor)

        self.s21charts: List[Chart] = []
        self.s21charts.append(self.s21PolarChart)
        self.s21charts.append(self.s21LogMag)
        self.s21charts.append(self.s21Phase)

        self.charts = self.s11charts + self.s21charts

        self.tdr_chart = TDRChart("TDR")
        self.charts.append(self.tdr_chart)

        self.charts_layout = QtWidgets.QGridLayout()

        left_column = QtWidgets.QVBoxLayout()
        marker_column = QtWidgets.QVBoxLayout()
        self.marker_frame = QtWidgets.QFrame()
        marker_column.setContentsMargins(0, 0, 0, 0)
        self.marker_frame.setLayout(marker_column)
        right_column = QtWidgets.QVBoxLayout()
        right_column.addLayout(self.charts_layout)
        self.marker_frame.setHidden(not self.settings.value("MarkersVisible", True, bool))

        layout.addLayout(left_column, 0, 0)
        layout.addWidget(self.marker_frame, 0, 1)
        layout.addLayout(right_column, 0, 2)

        ################################################################################################################
        #  Sweep control
        ################################################################################################################

        sweep_control_box = QtWidgets.QGroupBox()
        sweep_control_box.setMaximumWidth(250)
        sweep_control_box.setTitle("Sweep control")
        sweep_control_layout = QtWidgets.QFormLayout(sweep_control_box)

        line = QtWidgets.QFrame()
        line.setFrameShape(QtWidgets.QFrame.VLine)

        sweep_input_layout = QtWidgets.QHBoxLayout()
        sweep_input_left_layout = QtWidgets.QFormLayout()
        sweep_input_right_layout = QtWidgets.QFormLayout()
        sweep_input_layout.addLayout(sweep_input_left_layout)
        sweep_input_layout.addWidget(line)
        sweep_input_layout.addLayout(sweep_input_right_layout)
        sweep_control_layout.addRow(sweep_input_layout)

        self.sweepStartInput = QtWidgets.QLineEdit("")
        self.sweepStartInput.setMinimumWidth(60)
        self.sweepStartInput.setAlignment(QtCore.Qt.AlignRight)
        self.sweepStartInput.textEdited.connect(self.updateCenterSpan)

        sweep_input_left_layout.addRow(QtWidgets.QLabel("Start"), self.sweepStartInput)

        self.sweepEndInput = QtWidgets.QLineEdit("")
        self.sweepEndInput.setAlignment(QtCore.Qt.AlignRight)
        self.sweepEndInput.textEdited.connect(self.updateCenterSpan)

        sweep_input_left_layout.addRow(QtWidgets.QLabel("Stop"), self.sweepEndInput)

        self.sweepCenterInput = QtWidgets.QLineEdit("")
        self.sweepCenterInput.setMinimumWidth(60)
        self.sweepCenterInput.setAlignment(QtCore.Qt.AlignRight)
        self.sweepCenterInput.textEdited.connect(self.updateStartEnd)

        sweep_input_right_layout.addRow(QtWidgets.QLabel("Center"), self.sweepCenterInput)

        self.sweepSpanInput = QtWidgets.QLineEdit("")
        self.sweepSpanInput.setAlignment(QtCore.Qt.AlignRight)
        self.sweepSpanInput.textEdited.connect(self.updateStartEnd)

        sweep_input_right_layout.addRow(QtWidgets.QLabel("Span"), self.sweepSpanInput)

        self.sweepCountInput = QtWidgets.QLineEdit(self.settings.value("Segments", "1"))
        self.sweepCountInput.setAlignment(QtCore.Qt.AlignRight)
        self.sweepCountInput.setFixedWidth(60)
        self.sweepCountInput.textEdited.connect(self.updateStepSize)

        self.sweepStepLabel = QtWidgets.QLabel("Hz/step")
        self.sweepStepLabel.setAlignment(QtCore.Qt.AlignRight | QtCore.Qt.AlignVCenter)

        segment_layout = QtWidgets.QHBoxLayout()
        segment_layout.addWidget(self.sweepCountInput)
        segment_layout.addWidget(self.sweepStepLabel)
        sweep_control_layout.addRow(QtWidgets.QLabel("Segments"), segment_layout)

        self.sweepSettingsWindow = SweepSettingsWindow(self)
        btn_sweep_settings_window = QtWidgets.QPushButton("Sweep settings ...")
        btn_sweep_settings_window.clicked.connect(self.displaySweepSettingsWindow)

        sweep_control_layout.addRow(btn_sweep_settings_window)

        self.sweepProgressBar = QtWidgets.QProgressBar()
        self.sweepProgressBar.setMaximum(100)
        self.sweepProgressBar.setValue(0)
        sweep_control_layout.addRow(self.sweepProgressBar)

        self.btnSweep = QtWidgets.QPushButton("Sweep")
        self.btnSweep.clicked.connect(self.sweep)
        self.btnStopSweep = QtWidgets.QPushButton("Stop")
        self.btnStopSweep.clicked.connect(self.stopSweep)
        self.btnStopSweep.setDisabled(True)
        btn_layout = QtWidgets.QHBoxLayout()
        btn_layout.addWidget(self.btnSweep)
        btn_layout.addWidget(self.btnStopSweep)
        btn_layout.setContentsMargins(0, 0, 0, 0)
        btn_layout_widget = QtWidgets.QWidget()
        btn_layout_widget.setLayout(btn_layout)
        sweep_control_layout.addRow(btn_layout_widget)

        left_column.addWidget(sweep_control_box)

        ################################################################################################################
        #  Marker control
        ################################################################################################################

        marker_control_box = QtWidgets.QGroupBox()
        marker_control_box.setTitle("Markers")
        marker_control_box.setMaximumWidth(250)
        marker_control_layout = QtWidgets.QFormLayout(marker_control_box)

        marker1_color = self.settings.value("Marker1Color", QtGui.QColor(255, 0, 20), QtGui.QColor)
        marker1 = Marker("Marker 1", marker1_color)
        marker1.updated.connect(self.dataUpdated)
        label, layout = marker1.getRow()
        marker_control_layout.addRow(label, layout)



        self.markers.append(marker1)
        marker1.isMouseControlledRadioButton.setChecked(True)

        marker2_color = self.settings.value("Marker2Color", QtGui.QColor(20, 0, 255), QtGui.QColor)
        marker2 = Marker("Marker 2", marker2_color)
        marker2.updated.connect(self.dataUpdated)
        label, layout = marker2.getRow()
        marker_control_layout.addRow(label, layout)
        self.markers.append(marker2)

        marker3_color = self.settings.value("Marker3Color", QtGui.QColor(20, 255, 20), QtGui.QColor)
        marker3 = Marker("Marker 3", marker3_color)
        marker3.updated.connect(self.dataUpdated)
        label, layout = marker3.getRow()
        marker_control_layout.addRow(label, layout)
        self.markers.append(marker3)

        self.showMarkerButton = QtWidgets.QPushButton()
        if self.marker_frame.isHidden():
            self.showMarkerButton.setText("Show data")
        else:
            self.showMarkerButton.setText("Hide data")
        self.showMarkerButton.clicked.connect(self.toggleMarkerFrame)
        marker_control_layout.addRow(self.showMarkerButton)

        for c in self.charts:
            c.setMarkers(self.markers)
            c.setBands(self.bands)
        left_column.addWidget(marker_control_box)

        marker_column.addWidget(self.markers[0].getGroupBox())
        marker_column.addWidget(self.markers[1].getGroupBox())
        marker_column.addWidget(self.markers[2].getGroupBox())

        ################################################################################################################
        #  Statistics/analysis
        ################################################################################################################

        s11_control_box = QtWidgets.QGroupBox()
        s11_control_box.setTitle("S11")
        s11_control_layout = QtWidgets.QFormLayout()
        s11_control_box.setLayout(s11_control_layout)
        s11_control_box.setProperty("cssClass", "s11_control_box")
        self.s11_min_swr_label = QtWidgets.QLabel()
        self.s11_min_swr_label.setProperty("cssClass", "s11_min_swr_label")
        s11_control_layout.addRow("Min VSWR:", self.s11_min_swr_label)
        self.s11_min_rl_label = QtWidgets.QLabel()
        self.s11_min_rl_label.setProperty("cssClass", "s11_min_rl_label")
        s11_control_layout.addRow("Return loss:", self.s11_min_rl_label)

        marker_column.addWidget(s11_control_box)

        s21_control_box = QtWidgets.QGroupBox()
        s21_control_box.setTitle("S21")
        s21_control_layout = QtWidgets.QFormLayout()
        s21_control_box.setLayout(s21_control_layout)
        s21_control_box.setProperty("cssClass", "s21_control_box")
        self.s21_min_gain_label = QtWidgets.QLabel()
        self.s21_min_gain_label.setProperty("cssClass", "s21_min_gain_label")
        s21_control_layout.addRow("Min gain:", self.s21_min_gain_label)

        self.s21_max_gain_label = QtWidgets.QLabel()
        self.s21_max_gain_label.setProperty("cssClass", "s21_max_gain_label")
        s21_control_layout.addRow("Max gain:", self.s21_max_gain_label)

        marker_column.addWidget(s21_control_box)

        marker_column.addSpacerItem(QtWidgets.QSpacerItem(1, 1, QtWidgets.QSizePolicy.Fixed, QtWidgets.QSizePolicy.Expanding))

        self.analysis_window = AnalysisWindow(self)

        btn_show_analysis = QtWidgets.QPushButton("Analysis ...")
        btn_show_analysis.clicked.connect(self.displayAnalysisWindow)
        marker_column.addWidget(btn_show_analysis)

        ################################################################################################################
        # TDR
        ################################################################################################################

        self.tdr_window = TDRWindow(self)
        self.tdr_chart.tdrWindow = self.tdr_window

        tdr_control_box = QtWidgets.QGroupBox()
        tdr_control_box.setTitle("TDR")
        tdr_control_layout = QtWidgets.QFormLayout()
        tdr_control_box.setLayout(tdr_control_layout)
        tdr_control_box.setMaximumWidth(250)

        self.tdr_result_label = QtWidgets.QLabel()
        self.tdr_result_label.setProperty("cssClass", "tdr_result_label")
        tdr_control_layout.addRow("Estimated cable length:", self.tdr_result_label)

        self.tdr_button = QtWidgets.QPushButton("Time Domain Reflectometry ...")
        self.tdr_button.clicked.connect(self.displayTDRWindow)

        tdr_control_layout.addRow(self.tdr_button)

        left_column.addWidget(tdr_control_box)

        ################################################################################################################
        #  Spacer
        ################################################################################################################

        left_column.addSpacerItem(QtWidgets.QSpacerItem(1, 1, QtWidgets.QSizePolicy.Fixed, QtWidgets.QSizePolicy.Expanding))

        ################################################################################################################
        #  Reference control
        ################################################################################################################

        reference_control_box = QtWidgets.QGroupBox()
        reference_control_box.setMaximumWidth(250)
        reference_control_box.setTitle("Reference sweep")
        reference_control_layout = QtWidgets.QFormLayout(reference_control_box)

        btnSetReference = QtWidgets.QPushButton("Set current as reference")
        btnSetReference.clicked.connect(self.setReference)
        self.btnResetReference = QtWidgets.QPushButton("Reset reference")
        self.btnResetReference.clicked.connect(self.resetReference)
        self.btnResetReference.setDisabled(True)

        reference_control_layout.addRow(btnSetReference)
        reference_control_layout.addRow(self.btnResetReference)

        left_column.addWidget(reference_control_box)

        ################################################################################################################
        #  Serial control
        ################################################################################################################

        serial_control_box = QtWidgets.QGroupBox()
        serial_control_box.setMaximumWidth(250)
        serial_control_box.setTitle("Serial port control")
        serial_control_layout = QtWidgets.QFormLayout(serial_control_box)
        self.serialPortInput = QtWidgets.QLineEdit(self.serialPort)
        self.serialPortInput.setAlignment(QtCore.Qt.AlignRight)
        btn_rescan_serial_port = QtWidgets.QPushButton("Rescan")
        btn_rescan_serial_port.setFixedWidth(60)
        btn_rescan_serial_port.clicked.connect(self.rescanSerialPort)
        serial_port_input_layout = QtWidgets.QHBoxLayout()
        serial_port_input_layout.addWidget(self.serialPortInput)
        serial_port_input_layout.addWidget(btn_rescan_serial_port)
        serial_control_layout.addRow(QtWidgets.QLabel("Serial port"), serial_port_input_layout)

        self.btnSerialToggle = QtWidgets.QPushButton("Connect to NanoVNA")
        self.btnSerialToggle.clicked.connect(self.serialButtonClick)
        serial_control_layout.addRow(self.btnSerialToggle)

        left_column.addWidget(serial_control_box)

        ################################################################################################################
        #  File control
        ################################################################################################################

        self.fileWindow = QtWidgets.QWidget()
        self.fileWindow.setWindowTitle("Files")
        self.fileWindow.setWindowIcon(self.icon)
        self.fileWindow.setMinimumWidth(200)
        shortcut = QtWidgets.QShortcut(QtCore.Qt.Key_Escape, self.fileWindow, self.fileWindow.hide)
        file_window_layout = QtWidgets.QVBoxLayout()
        self.fileWindow.setLayout(file_window_layout)

        load_file_control_box = QtWidgets.QGroupBox("Import file")
        load_file_control_box.setMaximumWidth(300)
        load_file_control_layout = QtWidgets.QFormLayout(load_file_control_box)

        btn_load_sweep = QtWidgets.QPushButton("Load as sweep")
        btn_load_sweep.clicked.connect(self.loadSweepFile)
        btn_load_reference = QtWidgets.QPushButton("Load reference")
        btn_load_reference.clicked.connect(self.loadReferenceFile)
        load_file_control_layout.addRow(btn_load_sweep)
        load_file_control_layout.addRow(btn_load_reference)

        file_window_layout.addWidget(load_file_control_box)

        save_file_control_box = QtWidgets.QGroupBox("Export file")
        save_file_control_box.setMaximumWidth(300)
        save_file_control_layout = QtWidgets.QFormLayout(save_file_control_box)

        btnExportFile = QtWidgets.QPushButton("Save file (S1P)")
        btnExportFile.clicked.connect(self.exportFileS1P)
        save_file_control_layout.addRow(btnExportFile)

        btnExportFile = QtWidgets.QPushButton("Save file (S2P)")
        btnExportFile.clicked.connect(self.exportFileS2P)
        save_file_control_layout.addRow(btnExportFile)

        file_window_layout.addWidget(save_file_control_box)

        btn_open_file_window = QtWidgets.QPushButton("Files ...")
        btn_open_file_window.clicked.connect(self.displayFileWindow)

        ################################################################################################################
        #  Calibration
        ################################################################################################################

        btnOpenCalibrationWindow = QtWidgets.QPushButton("Calibration ...")
        self.calibrationWindow = CalibrationWindow(self)
        btnOpenCalibrationWindow.clicked.connect(self.displayCalibrationWindow)

        ################################################################################################################
        #  Display setup
        ################################################################################################################

        btn_display_setup = QtWidgets.QPushButton("Display setup ...")
        btn_display_setup.setMaximumWidth(250)
        self.displaySetupWindow = DisplaySettingsWindow(self)
        btn_display_setup.clicked.connect(self.displaySettingsWindow)

        self.aboutWindow = AboutWindow(self)

        btn_about = QtWidgets.QPushButton("About ...")
        btn_about.setMaximumWidth(250)
<<<<<<< HEAD
        btn_about.clicked.connect(lambda: QtWidgets.QMessageBox.about(self, "About NanoVNASaver",
                                                                      "NanoVNASaver version "
                                                                      + NanoVNASaver.version +
                                                                      "\n\n\N{COPYRIGHT SIGN} Copyright 2019 Rune B. Broberg\n" +
                                                                      "This program comes with ABSOLUTELY NO WARRANTY\n" +
                                                                      "This program is licensed under the GNU General Public License version 3\n\n" +
                                                                      "See https://mihtjel.github.io/nanovna-saver/ for further details\n\n" +
                                                                      "AUTHOR:\nRune B. Broberg - 5Q5R\n\nCONTRIBUTORS:\nOhan Smit, Neilkatin, Carl Tremblay - VA2SAJ"))
=======

        btn_about.clicked.connect(self.displayAboutWindow)
>>>>>>> 1038a7c5

        button_grid = QtWidgets.QGridLayout()
        button_grid.addWidget(btn_open_file_window, 0, 0)
        button_grid.addWidget(btnOpenCalibrationWindow, 0, 1)
        button_grid.addWidget(btn_display_setup, 1, 0)
        button_grid.addWidget(btn_about, 1, 1)
        left_column.addLayout(button_grid)

        logger.debug("Finished building interface")

    def rescanSerialPort(self):
        serial_port = self.getPort()
        self.serialPort = serial_port
        self.serialPortInput.setText(serial_port)

    # Get that windows port
    @staticmethod
    def getPort() -> str:
        device_list = list_ports.comports()
        for d in device_list:
            if (d.vid == VID and
                    d.pid == PID):
                port = d.device
                logger.info("Found NanoVNA (%04x %04x) on port %s", d.vid, d.pid, d.device)
                return port
        return ""

    def exportFileS1P(self):
        filedialog = QtWidgets.QFileDialog(self)
        filedialog.setDefaultSuffix("s1p")
        filedialog.setNameFilter("Touchstone Files (*.s1p *.s2p);;All files (*.*)")
        filedialog.setAcceptMode(QtWidgets.QFileDialog.AcceptSave)
        selected = filedialog.exec()
        if selected:
            filename = filedialog.selectedFiles()[0]
        else:
            return
        if filename == "":
            logger.debug("No file name selected.")
            return
        logger.debug("Save S1P file to %s", filename)
        if len(self.data) == 0:
            logger.warning("No data stored, nothing written.")
            return
        try:
            logger.debug("Opening %s for writing", filename)
            file = open(filename, "w+")
            logger.debug("Writing file")
            file.write("# Hz S RI R 50\n")
            for i in range(len(self.data)):
                if i == 0 or self.data[i].freq != self.data[i-1].freq:
                    file.write(str(self.data[i].freq) + " " + str(self.data[i].re) + " " + str(self.data[i].im) + "\n")
            file.close()
            logger.debug("File written")
        except Exception as e:
            logger.exception("Error during file export: %s", e)
            return

    def exportFileS2P(self):
        filedialog = QtWidgets.QFileDialog(self)
        filedialog.setDefaultSuffix("s2p")
        filedialog.setNameFilter("Touchstone Files (*.s1p *.s2p);;All files (*.*)")
        filedialog.setAcceptMode(QtWidgets.QFileDialog.AcceptSave)
        selected = filedialog.exec()
        if selected:
            filename = filedialog.selectedFiles()[0]
        else:
            return
        if filename == "":
            logger.debug("No file name selected.")
            return
        logger.debug("Save S2P file to %s", filename)
        if len(self.data) == 0 or len(self.data21) == 0:
            logger.warning("No data stored, nothing written.")
            return
        try:
            logger.debug("Opening %s for writing", filename)
            file = open(filename, "w+")
            logger.debug("Writing file")
            file.write("# Hz S RI R 50\n")
            for i in range(len(self.data)):
                if i == 0 or self.data[i].freq != self.data[i-1].freq:
                    file.write(str(self.data[i].freq) + " " + str(self.data[i].re) + " " + str(self.data[i].im) + " " +
                               str(self.data21[i].re) + " " + str(self.data21[i].im) + " 0 0 0 0\n")
            file.close()
            logger.debug("File written")
        except Exception as e:
            logger.exception("Error during file export: %s", e)
            return

    def serialButtonClick(self):
        if self.serial.is_open:
            self.stopSerial()
        else:
            self.startSerial()
        return

    def startSerial(self):
        if self.serialLock.acquire():
            self.serialPort = self.serialPortInput.text()
            logger.info("Opening serial port %s", self.serialPort)
            try:
                self.serial = serial.Serial(port=self.serialPort, baudrate=115200)
                self.serial.timeout = 0.05
            except serial.SerialException as exc:
                logger.error("Tried to open %s and failed: %s", self.serialPort, exc)
                self.serialLock.release()
                return
            self.btnSerialToggle.setText("Disconnect")

            self.serialLock.release()
            sleep(0.05)

            self.vna = VNA.getVNA(self, self.serial)
            self.worker.setVNA(self.vna)

            logger.info(self.vna.readFirmware())

            frequencies = self.vna.readFrequencies()
            if frequencies:
                logger.info("Read starting frequency %s and end frequency %s", frequencies[0], frequencies[100])
                if int(frequencies[0]) == int(frequencies[100]) and (self.sweepStartInput.text() == "" or self.sweepEndInput.text() == ""):
                    self.sweepStartInput.setText(frequencies[0])
                    self.sweepEndInput.setText(str(int(frequencies[100]) + 100000))
                elif self.sweepStartInput.text() == "" or self.sweepEndInput.text() == "":
                    self.sweepStartInput.setText(frequencies[0])
                    self.sweepEndInput.setText(frequencies[100])
                self.sweepStartInput.textChanged.emit(self.sweepStartInput.text())
            else:
                logger.warning("No frequencies read")
                return
            logger.debug("Starting initial sweep")
            self.sweep()
            return

    def stopSerial(self):
        if self.serialLock.acquire():
            logger.info("Closing connection to NanoVNA")
            self.serial.close()
            self.serialLock.release()
            self.btnSerialToggle.setText("Connect to NanoVNA")

    def toggleSweepSettings(self, disabled):
        self.sweepStartInput.setDisabled(disabled)
        self.sweepEndInput.setDisabled(disabled)
        self.sweepSpanInput.setDisabled(disabled)
        self.sweepCenterInput.setDisabled(disabled)
        self.sweepCountInput.setDisabled(disabled)

    def sweep(self):
        # Run the serial port update
        if not self.serial.is_open:
            return
        self.worker.stopped = False

        self.sweepProgressBar.setValue(0)
        self.btnSweep.setDisabled(True)
        self.btnStopSweep.setDisabled(False)
        self.toggleSweepSettings(True)
        for m in self.markers:
            m.resetLabels()
        self.s11_min_rl_label.setText("")
        self.s11_min_swr_label.setText("")
        self.s21_min_gain_label.setText("")
        self.s21_max_gain_label.setText("")
        self.tdr_result_label.setText("")

        if self.sweepCountInput.text().isdigit():
            self.settings.setValue("Segments", self.sweepCountInput.text())

        logger.debug("Starting worker thread")
        self.threadpool.start(self.worker)

    def stopSweep(self):
        self.worker.stopped = True

    def saveData(self, data, data12, source=None):
        if self.dataLock.acquire(blocking=True):
            self.data = data
            self.data21 = data12
        else:
            logger.error("Failed acquiring data lock while saving.")
        self.dataLock.release()
        if source is not None:
            self.sweepSource = source
        else:
            self.sweepSource = strftime("%Y-%m-%d %H:%M:%S", localtime())

    def dataUpdated(self):
        if self.dataLock.acquire(blocking=True):
            for m in self.markers:
                m.findLocation(self.data)
                m.resetLabels()
                m.updateLabels(self.data, self.data21)

            for c in self.s11charts:
                c.setData(self.data)

            for c in self.s21charts:
                c.setData(self.data21)

            self.sweepProgressBar.setValue(self.worker.percentage)
            self.tdr_window.updateTDR()

            # Find the minimum S11 VSWR:
            minVSWR = 100
            minVSWRfreq = -1
            for d in self.data:
                _, _, vswr = self.vswr(d)
                if minVSWR > vswr > 0:
                    minVSWR = vswr
                    minVSWRfreq = d.freq

            if minVSWRfreq > -1:
                self.s11_min_swr_label.setText(str(round(minVSWR, 3)) + " @ " + self.formatFrequency(minVSWRfreq))
                if minVSWR > 1:
                    self.s11_min_rl_label.setText(str(round(20*math.log10((minVSWR-1)/(minVSWR+1)), 3)) + " dB")
                else:
                    # Infinite return loss?
                    self.s11_min_rl_label.setText("\N{INFINITY} dB")
            else:
                self.s11_min_swr_label.setText("")
                self.s11_min_rl_label.setText("")
            minGain = 100
            minGainFreq = -1
            maxGain = -100
            maxGainFreq = -1
            for d in self.data21:
                gain = self.gain(d)
                if gain > maxGain:
                    maxGain = gain
                    maxGainFreq = d.freq
                if gain < minGain:
                    minGain = gain
                    minGainFreq = d.freq

            if maxGainFreq > -1:
                self.s21_min_gain_label.setText(str(round(minGain, 3)) + " dB @ " + self.formatFrequency(minGainFreq))
                self.s21_max_gain_label.setText(str(round(maxGain, 3)) + " dB @ " + self.formatFrequency(maxGainFreq))
            else:
                self.s21_min_gain_label.setText("")
                self.s21_max_gain_label.setText("")

        else:
            logger.error("Failed acquiring data lock while updating.")
        self.updateTitle()
        self.dataLock.release()

    @staticmethod
    def vswr(data: Datapoint):
        re50, im50 = NanoVNASaver.normalize50(data)
        try:
            mag = math.sqrt((re50 - 50) * (re50 - 50) + im50 * im50) / math.sqrt((re50 + 50) * (re50 + 50) + im50 * im50)
            vswr = (1 + mag) / (1 - mag)
        except ZeroDivisionError as e:
            vswr = 1
        return im50, re50, vswr

    @staticmethod
    def qualifyFactor(data: Datapoint):
        im50, re50, _ = NanoVNASaver.vswr(data)
        if re50 != 0:
            Q = abs(im50 / re50)
        else:
            Q = -1
        return Q

    @staticmethod
    def capacitanceEquivalent(im50, freq) -> str:
        if im50 == 0 or freq == 0:
            return "- pF"
        capacitance = 10**12/(freq * 2 * math.pi * im50)
        if abs(capacitance) > 10000:
            return str(round(-capacitance/1000, 2)) + " nF"
        elif abs(capacitance) > 1000:
            return str(round(-capacitance/1000, 3)) + " nF"
        elif abs(capacitance) > 10:
            return str(round(-capacitance, 2)) + " pF"
        else:
            return str(round(-capacitance, 3)) + " pF"

    @staticmethod
    def inductanceEquivalent(im50, freq) -> str:
        if freq == 0:
            return "- nH"
        inductance = im50 * 1000000000 / (freq * 2 * math.pi)
        if abs(inductance) > 10000:
            return str(round(inductance / 1000, 2)) + " μH"
        elif abs(inductance) > 1000:
            return str(round(inductance/1000, 3)) + " μH"
        elif abs(inductance) > 10:
            return str(round(inductance, 2)) + " nH"
        else:
            return str(round(inductance, 3)) + " nH"

    @staticmethod
    def gain(data: Datapoint):
        re50, im50 = NanoVNASaver.normalize50(data)
        # Calculate the gain / reflection coefficient
        mag = math.sqrt((re50 - 50) * (re50 - 50) + im50 * im50) / math.sqrt(
            (re50 + 50) * (re50 + 50) + im50 * im50)
        if mag > 0:
            return 20 * math.log10(mag)
        else:
            return 0

    @staticmethod
    def normalize50(data):
        re = data.re
        im = data.im
        re50 = 50 * (1 - re * re - im * im) / (1 + re * re + im * im - 2 * re)
        im50 = 50 * (2 * im) / (1 + re * re + im * im - 2 * re)
        return re50, im50

    @staticmethod
    def admittance(data):
        re50, im50 = NanoVNASaver.normalize50(data)
        rp = re50 / (re50**2 + im50**2)
        xp = - im50 / (re50**2 + im50**2)
        return rp, xp

    def sweepFinished(self):
        self.sweepProgressBar.setValue(100)
        self.btnSweep.setDisabled(False)
        self.btnStopSweep.setDisabled(True)
        self.toggleSweepSettings(False)

    def updateCenterSpan(self):
        fstart = self.parseFrequency(self.sweepStartInput.text())
        fstop = self.parseFrequency(self.sweepEndInput.text())
        fspan = fstop - fstart
        fcenter = int(round((fstart+fstop)/2))
        if fspan < 0 or fstart < 0 or fstop < 0:
            return
        self.sweepSpanInput.setText(str(fspan))
        self.sweepCenterInput.setText(str(fcenter))
        self.updateStepSize()

    def updateStartEnd(self):
        fcenter = self.parseFrequency(self.sweepCenterInput.text())
        fspan = self.parseFrequency(self.sweepSpanInput.text())
        if fspan < 0 or fcenter < 0:
            return
        fstart = int(round(fcenter - fspan/2))
        fstop = int(round(fcenter + fspan/2))
        if fstart < 0 or fstop < 0:
            return
        self.sweepStartInput.setText(str(fstart))
        self.sweepEndInput.setText(str(fstop))
        self.updateStepSize()

    def updateStepSize(self):
        fspan = self.parseFrequency(self.sweepSpanInput.text())
        if fspan < 0:
            return
        if self.sweepCountInput.text().isdigit():
            segments = int(self.sweepCountInput.text())
            if segments > 0:
                fstep = fspan / (segments * 101)
                self.sweepStepLabel.setText(self.formatShortFrequency(fstep) + "/step")

    @staticmethod
    def formatFrequency(freq):
        if freq < 1:
            return "- Hz"
        if math.log10(freq) < 3:
            return str(round(freq)) + " Hz"
        elif math.log10(freq) < 7:
            return "{:.3f}".format(freq/1000) + " kHz"
        elif math.log10(freq) < 8:
            return "{:.4f}".format(freq/1000000) + " MHz"
        else:
            return "{:.3f}".format(freq/1000000) + " MHz"

    @staticmethod
    def formatShortFrequency(freq):
        if freq < 1:
            return "- Hz"
        if math.log10(freq) < 3:
            return str(round(freq)) + " Hz"
        elif math.log10(freq) < 5:
            return "{:.3f}".format(freq/1000) + " kHz"
        elif math.log10(freq) < 6:
            return "{:.2f}".format(freq/1000) + " kHz"
        elif math.log10(freq) < 7:
            return "{:.1f}".format(freq/1000) + " kHz"
        elif math.log10(freq) < 8:
            return "{:.3f}".format(freq/1000000) + " MHz"
        elif math.log10(freq) < 9:
            return "{:.2f}".format(freq/1000000) + " MHz"
        else:
            return "{:.1f}".format(freq/1000000) + " MHz"

    @staticmethod
    def parseFrequency(freq: str):
        freq = freq.replace(" ", "")  # People put all sorts of weird whitespace in.
        if freq.isnumeric():
            return int(freq)

        multiplier = 1
        freq = freq.lower()

        if freq.endswith("k"):
            multiplier = 1000
            freq = freq[:-1]
        elif freq.endswith("m"):
            multiplier = 1000000
            freq = freq[:-1]

        if freq.isnumeric():
            return int(freq) * multiplier

        try:
            f = float(freq)
            return int(round(multiplier * f))
        except ValueError:
            # Okay, we couldn't parse this however much we tried.
            return -1

    def setReference(self, s11data=None, s21data=None, source=None):
        if not s11data:
            s11data = self.data
        if not s21data:
            s21data = self.data21
        self.referenceS11data = s11data
        for c in self.s11charts:
            c.setReference(s11data)

        self.referenceS21data = s21data
        for c in self.s21charts:
            c.setReference(s21data)
        self.btnResetReference.setDisabled(False)

        if source is not None:
            # Save the reference source info
            self.referenceSource = source
        else:
            self.referenceSource = self.sweepSource
        self.updateTitle()

    def updateTitle(self):
        title = self.baseTitle
        insert = ""
        if self.sweepSource != "":
            insert += "Sweep: " + self.sweepSource + " @ " + str(len(self.data)) + " points"
        if self.referenceSource != "":
            if insert != "":
                insert += ", "
            insert += "Reference: " + self.referenceSource + " @ " + str(len(self.referenceS11data)) + " points"
        if insert != "":
            title = title + " (" + insert + ")"
        self.setWindowTitle(title)

    def toggleMarkerFrame(self):
        if self.marker_frame.isHidden():
            self.marker_frame.setHidden(False)
            self.settings.setValue("MarkersVisible", True)
            self.showMarkerButton.setText("Hide data")
        else:
            self.marker_frame.setHidden(True)
            self.settings.setValue("MarkersVisible", False)
            self.showMarkerButton.setText("Show data")

    def resetReference(self):
        self.referenceS11data = []
        self.referenceS21data = []
        self.referenceSource = ""
        self.updateTitle()
        for c in self.charts:
            c.resetReference()
        self.btnResetReference.setDisabled(True)

    def loadReferenceFile(self):
        filename, _ = QtWidgets.QFileDialog.getOpenFileName(filter="Touchstone Files (*.s1p *.s2p);;All files (*.*)")
        if filename != "":
            self.resetReference()
            t = Touchstone(filename)
            t.load()
            self.setReference(t.s11data, t.s21data, filename)

    def loadSweepFile(self):
        filename, _ = QtWidgets.QFileDialog.getOpenFileName(filter="Touchstone Files (*.s1p *.s2p);;All files (*.*)")
        if filename != "":
            self.data = []
            self.data21 = []
            t = Touchstone(filename)
            t.load()
            self.saveData(t.s11data, t.s21data, filename)
            self.dataUpdated()

    def sizeHint(self) -> QtCore.QSize:
        return QtCore.QSize(1100, 950)

    def displaySettingsWindow(self):
        self.displaySetupWindow.show()
        QtWidgets.QApplication.setActiveWindow(self.displaySetupWindow)

    def displaySweepSettingsWindow(self):
        self.sweepSettingsWindow.show()
        QtWidgets.QApplication.setActiveWindow(self.sweepSettingsWindow)

    def displayCalibrationWindow(self):
        self.calibrationWindow.show()
        QtWidgets.QApplication.setActiveWindow(self.calibrationWindow)

    def displayFileWindow(self):
        self.fileWindow.show()
        QtWidgets.QApplication.setActiveWindow(self.fileWindow)

    def displayTDRWindow(self):
        self.tdr_window.show()
        QtWidgets.QApplication.setActiveWindow(self.tdr_window)

    def displayAnalysisWindow(self):
        self.analysis_window.show()
        QtWidgets.QApplication.setActiveWindow(self.analysis_window)

    def displayAboutWindow(self):
        self.aboutWindow.show()
        QtWidgets.QApplication.setActiveWindow(self.aboutWindow)

    def showError(self, text):
        QtWidgets.QMessageBox.warning(self, "Error", text)

    def showSweepError(self):
        self.showError(self.worker.error_message)
        self.stopSerial()

    def closeEvent(self, a0: QtGui.QCloseEvent) -> None:
        self.worker.stopped = True
        self.settings.setValue("Marker1Color", self.markers[0].color)
        self.settings.setValue("Marker2Color", self.markers[1].color)
        self.settings.setValue("Marker3Color", self.markers[2].color)

        self.settings.setValue("WindowHeight", self.height())
        self.settings.setValue("WindowWidth", self.width())
        self.settings.sync()
        self.bands.saveSettings()
        self.threadpool.waitForDone(2500)
        a0.accept()
        sys.exit()


class DisplaySettingsWindow(QtWidgets.QWidget):
    def __init__(self, app: NanoVNASaver):
        super().__init__()

        self.app = app
        self.setWindowTitle("Display settings")
        self.setWindowIcon(self.app.icon)

        shortcut = QtWidgets.QShortcut(QtCore.Qt.Key_Escape, self, self.hide)

        layout = QtWidgets.QVBoxLayout()
        self.setLayout(layout)

        # **************************
        #      Skins Controls
        # **************************
        display_skins_box = QtWidgets.QGroupBox("Skins")
        display_skins_layout = QtWidgets.QFormLayout(display_skins_box)

        self.skin_mode_option = QtWidgets.QCheckBox("Skin mode")
        skin_mode_label = QtWidgets.QLabel("Skinning the UI (May need restart)")
        self.skin_mode_option.stateChanged.connect(self.changeSkinMode)
        display_skins_layout.addRow(self.skin_mode_option, skin_mode_label)


        self.skin_dropdown = QtWidgets.QComboBox()
        self.skin_dropdown.addItems(NanoVNA_UI.getSkins())
        self.skin_dropdown.setDisabled(True)
        self.skin_dropdown.currentTextChanged.connect(self.changeSkins)
        skin_dropdown_label = QtWidgets.QLabel("Choose skin to display")
        display_skins_layout.addRow(self.skin_dropdown, skin_dropdown_label)

        layout.addWidget(display_skins_box)
        # **************************
        #      Options Controls
        # **************************
        display_options_box = QtWidgets.QGroupBox("Options")
        display_options_layout = QtWidgets.QFormLayout(display_options_box)

        returnloss_group = QtWidgets.QButtonGroup()
        self.returnloss_is_negative = QtWidgets.QRadioButton("Negative")
        self.returnloss_is_positive = QtWidgets.QRadioButton("Positive")
        returnloss_group.addButton(self.returnloss_is_positive)
        returnloss_group.addButton(self.returnloss_is_negative)

        display_options_layout.addRow("Return loss is:", self.returnloss_is_negative)
        display_options_layout.addRow("", self.returnloss_is_positive)

        if self.app.settings.value("ReturnLossPositive", False):
            self.returnloss_is_positive.setChecked(True)
        else:
            self.returnloss_is_negative.setChecked(True)

        self.returnloss_is_positive.toggled.connect(self.changeReturnLoss)

        self.show_lines_option = QtWidgets.QCheckBox("Show lines")
        show_lines_label = QtWidgets.QLabel("Displays a thin line between data points")
        self.show_lines_option.stateChanged.connect(self.changeShowLines)
        display_options_layout.addRow(self.show_lines_option, show_lines_label)


        self.dark_mode_option = QtWidgets.QCheckBox("Dark mode")
        dark_mode_label = QtWidgets.QLabel("Black background with white text")
        self.dark_mode_option.stateChanged.connect(self.changeDarkMode)
        display_options_layout.addRow(self.dark_mode_option, dark_mode_label)

        self.btnColorPicker = QtWidgets.QPushButton("█")
        self.btnColorPicker.setFixedWidth(20)
        self.sweepColor = self.app.settings.value("SweepColor", defaultValue=QtGui.QColor(160, 140, 20, 128),
                                                  type=QtGui.QColor)
        self.setSweepColor(self.sweepColor)
        self.btnColorPicker.clicked.connect(lambda: self.setSweepColor(
                 QtWidgets.QColorDialog.getColor(self.sweepColor, options=QtWidgets.QColorDialog.ShowAlphaChannel)))

        display_options_layout.addRow("Sweep color", self.btnColorPicker)

        self.btnSecondaryColorPicker = QtWidgets.QPushButton("█")
        self.btnSecondaryColorPicker.setFixedWidth(20)
        self.secondarySweepColor = self.app.settings.value("SecondarySweepColor",
                                                           defaultValue=QtGui.QColor(20, 160, 140, 128),
                                                           type=QtGui.QColor)
        self.setSecondarySweepColor(self.secondarySweepColor)
        self.btnSecondaryColorPicker.clicked.connect(lambda: self.setSecondarySweepColor(
                 QtWidgets.QColorDialog.getColor(self.secondarySweepColor,
                                                 options=QtWidgets.QColorDialog.ShowAlphaChannel)))

        display_options_layout.addRow("Second sweep color", self.btnSecondaryColorPicker)

        self.btnReferenceColorPicker = QtWidgets.QPushButton("█")
        self.btnReferenceColorPicker.setFixedWidth(20)
        self.referenceColor = self.app.settings.value("ReferenceColor", defaultValue=QtGui.QColor(0, 0, 255, 32),
                                                      type=QtGui.QColor)
        self.setReferenceColor(self.referenceColor)
        self.btnReferenceColorPicker.clicked.connect(lambda: self.setReferenceColor(
            QtWidgets.QColorDialog.getColor(self.referenceColor, options=QtWidgets.QColorDialog.ShowAlphaChannel)))

        display_options_layout.addRow("Reference color", self.btnReferenceColorPicker)

        self.btnSecondaryReferenceColorPicker = QtWidgets.QPushButton("█")
        self.btnSecondaryReferenceColorPicker.setFixedWidth(20)
        self.secondaryReferenceColor = self.app.settings.value("SecondaryReferenceColor",
                                                               defaultValue=QtGui.QColor(0, 0, 255, 32),
                                                               type=QtGui.QColor)
        self.setSecondaryReferenceColor(self.secondaryReferenceColor)
        self.btnSecondaryReferenceColorPicker.clicked.connect(lambda: self.setSecondaryReferenceColor(
            QtWidgets.QColorDialog.getColor(self.secondaryReferenceColor,
                                            options=QtWidgets.QColorDialog.ShowAlphaChannel)))

        display_options_layout.addRow("Second reference color", self.btnSecondaryReferenceColorPicker)

        layout.addWidget(display_options_box)
        # **************************
        #   Chart Colors Controls
        # **************************
        color_options_box = QtWidgets.QGroupBox("Chart colors")
        color_options_layout = QtWidgets.QFormLayout(color_options_box)

        self.use_custom_colors = QtWidgets.QCheckBox("Use custom chart colors")
        self.use_custom_colors.stateChanged.connect(self.changeCustomColors)
        color_options_layout.addRow(self.use_custom_colors)

        self.btn_background_picker = QtWidgets.QPushButton("█")
        self.btn_background_picker.setFixedWidth(20)
        self.btn_background_picker.clicked.connect(lambda: self.setColor("background", QtWidgets.QColorDialog.getColor(self.backgroundColor, options=QtWidgets.QColorDialog.ShowAlphaChannel)))

        color_options_layout.addRow("Chart background", self.btn_background_picker)

        self.btn_foreground_picker = QtWidgets.QPushButton("█")
        self.btn_foreground_picker.setFixedWidth(20)
        self.btn_foreground_picker.clicked.connect(lambda: self.setColor("foreground", QtWidgets.QColorDialog.getColor(self.foregroundColor, options=QtWidgets.QColorDialog.ShowAlphaChannel)))

        color_options_layout.addRow("Chart foreground", self.btn_foreground_picker)

        self.btn_text_picker = QtWidgets.QPushButton("█")
        self.btn_text_picker.setFixedWidth(20)
        self.btn_text_picker.clicked.connect(lambda: self.setColor("text", QtWidgets.QColorDialog.getColor(self.textColor, options=QtWidgets.QColorDialog.ShowAlphaChannel)))

        color_options_layout.addRow("Chart text", self.btn_text_picker)

        layout.addWidget(color_options_box)
        # **************************
        #      Font Controls
        # **************************
        font_options_box = QtWidgets.QGroupBox("Font")
        font_options_layout = QtWidgets.QFormLayout(font_options_box)
        self.font_dropdown = QtWidgets.QComboBox()
        self.font_dropdown.addItems(["7", "8", "9", "10", "11", "12"])
        font_size = self.app.settings.value("FontSize",
                                            defaultValue=str(QtWidgets.QApplication.instance().font().pointSize()),
                                            type=str)
        self.font_dropdown.setCurrentText(font_size)
        self.changeFont()

        self.font_dropdown.currentTextChanged.connect(self.changeFont)
        font_options_layout.addRow("Font size", self.font_dropdown)

        layout.addWidget(font_options_box)
        # **************************
        #      Bands Controls
        # **************************
        bands_box = QtWidgets.QGroupBox("Bands")
        bands_layout = QtWidgets.QFormLayout(bands_box)

        self.show_bands = QtWidgets.QCheckBox("Show bands")
        self.show_bands.setChecked(self.app.bands.enabled)
        self.show_bands.stateChanged.connect(lambda: self.setShowBands(self.show_bands.isChecked()))
        bands_layout.addRow(self.show_bands)

        self.btn_bands_picker = QtWidgets.QPushButton("█")
        self.btn_bands_picker.setFixedWidth(20)
        self.btn_bands_picker.clicked.connect(lambda: self.setColor("bands", QtWidgets.QColorDialog.getColor(self.bandsColor, options=QtWidgets.QColorDialog.ShowAlphaChannel)))

        bands_layout.addRow("Chart bands", self.btn_bands_picker)

        self.btn_manage_bands = QtWidgets.QPushButton("Manage bands")

        self.bandsWindow = BandsWindow(self.app)
        self.btn_manage_bands.clicked.connect(self.displayBandsWindow)

        bands_layout.addRow(self.btn_manage_bands)

        layout.addWidget(bands_box)
        # **************************
        #      Charts Controls
        # **************************
        charts_box = QtWidgets.QGroupBox("Displayed charts")
        charts_layout = QtWidgets.QGridLayout(charts_box)

        # selections = ["S11 Smith chart",
        #               "S11 LogMag",
        #               "S11 VSWR",
        #               "S11 Phase",
        #               "S21 Smith chart",
        #               "S21 LogMag",
        #               "S21 Phase",
        #               "None"]

        selections = []

        for c in self.app.charts:
            selections.append(c.name)

        selections.append("None")

        chart00_selection = QtWidgets.QComboBox()
        chart00_selection.addItems(selections)
        chart00_selection.setCurrentIndex(selections.index(self.app.settings.value("Chart00", "S11 Smith Chart")))
        chart00_selection.currentTextChanged.connect(lambda: self.changeChart(0, 0, chart00_selection.currentText()))
        charts_layout.addWidget(chart00_selection, 0, 0)

        chart01_selection = QtWidgets.QComboBox()
        chart01_selection.addItems(selections)
        chart01_selection.setCurrentIndex(selections.index(self.app.settings.value("Chart01", "S11 Return Loss")))
        chart01_selection.currentTextChanged.connect(lambda: self.changeChart(0, 1, chart01_selection.currentText()))
        charts_layout.addWidget(chart01_selection, 0, 1)

        chart02_selection = QtWidgets.QComboBox()
        chart02_selection.addItems(selections)
        chart02_selection.setCurrentIndex(selections.index(self.app.settings.value("Chart02", "None")))
        chart02_selection.currentTextChanged.connect(lambda: self.changeChart(0, 2, chart02_selection.currentText()))
        charts_layout.addWidget(chart02_selection, 0, 2)

        chart10_selection = QtWidgets.QComboBox()
        chart10_selection.addItems(selections)
        chart10_selection.setCurrentIndex(selections.index(self.app.settings.value("Chart10", "S21 Polar Plot")))
        chart10_selection.currentTextChanged.connect(lambda: self.changeChart(1, 0, chart10_selection.currentText()))
        charts_layout.addWidget(chart10_selection, 1, 0)

        chart11_selection = QtWidgets.QComboBox()
        chart11_selection.addItems(selections)
        chart11_selection.setCurrentIndex(selections.index(self.app.settings.value("Chart11", "S21 Gain")))
        chart11_selection.currentTextChanged.connect(lambda: self.changeChart(1, 1, chart11_selection.currentText()))
        charts_layout.addWidget(chart11_selection, 1, 1)

        chart12_selection = QtWidgets.QComboBox()
        chart12_selection.addItems(selections)
        chart12_selection.setCurrentIndex(selections.index(self.app.settings.value("Chart12", "None")))
        chart12_selection.currentTextChanged.connect(lambda: self.changeChart(1, 2, chart12_selection.currentText()))
        charts_layout.addWidget(chart12_selection, 1, 2)

        self.changeChart(0, 0, chart00_selection.currentText())
        self.changeChart(0, 1, chart01_selection.currentText())
        self.changeChart(0, 2, chart02_selection.currentText())
        self.changeChart(1, 0, chart10_selection.currentText())
        self.changeChart(1, 1, chart11_selection.currentText())
        self.changeChart(1, 2, chart12_selection.currentText())

        layout.addWidget(charts_box)
        # *********************************************************************
        #     Set the default value if value if not saved in the config file
        #               Set the default UI Skin color
        # *********************************************************************
        self.dark_mode_option.setChecked(self.app.settings.value("DarkMode", False, bool))
        self.show_lines_option.setChecked(self.app.settings.value("ShowLines", False, bool))

        self.backgroundColor = self.app.settings.value("BackgroundColor", defaultValue=QtGui.QColor("white"),
                                                       type=QtGui.QColor)
        self.foregroundColor = self.app.settings.value("ForegroundColor", defaultValue=QtGui.QColor("lightgray"),
                                                       type=QtGui.QColor)
        self.textColor = self.app.settings.value("TextColor", defaultValue=QtGui.QColor("black"),
                                                 type=QtGui.QColor)
        self.bandsColor = self.app.settings.value("BandsColor", defaultValue=QtGui.QColor(128, 128, 128, 48),
                                                  type=QtGui.QColor)
        self.app.bands.color = self.bandsColor

        if self.app.settings.value("UseCustomColors", defaultValue=False, type=bool):
            self.dark_mode_option.setDisabled(True)
            self.dark_mode_option.setChecked(False)
            self.use_custom_colors.setChecked(True)
        else:
            self.btn_background_picker.setDisabled(True)
            self.btn_foreground_picker.setDisabled(True)
            self.btn_text_picker.setDisabled(True)

        p = self.btn_background_picker.palette()
        p.setColor(QtGui.QPalette.ButtonText, self.backgroundColor)
        self.btn_background_picker.setPalette(p)

        p = self.btn_foreground_picker.palette()
        p.setColor(QtGui.QPalette.ButtonText, self.foregroundColor)
        self.btn_foreground_picker.setPalette(p)

        p = self.btn_text_picker.palette()
        p.setColor(QtGui.QPalette.ButtonText, self.textColor)
        self.btn_text_picker.setPalette(p)

        p = self.btn_bands_picker.palette()
        p.setColor(QtGui.QPalette.ButtonText, self.bandsColor)
        self.btn_bands_picker.setPalette(p)
        # ******************************************
        #     Initialization of Skins mode feature
        # ******************************************
        self.skin_mode_option.setChecked(self.app.settings.value("SkinMode", False, bool))
        if self.skin_mode_option.isChecked():
            saved_skin = self.app.settings.value("CurrentSkin", False)
            if NanoVNA_UI.validateSkin(saved_skin):
                index = self.skin_dropdown.findText(saved_skin, QtCore.Qt.MatchFixedString)
                if index >= 0:
                    self.skin_dropdown.setCurrentIndex(index)
                # NanoVNA_UI.updateUI(self)
        # *************************************
        #      Display Settings Functions
        # *************************************
    def changeChart(self, x, y, chart):
        found = None
        for c in self.app.charts:
            if c.name == chart:
                found = c

        self.app.settings.setValue("Chart" + str(x) + str(y), chart)

        oldWidget = self.app.charts_layout.itemAtPosition(x, y)
        if oldWidget is not None:
            w = oldWidget.widget()
            self.app.charts_layout.removeWidget(w)
            w.hide()
        if found is not None:
            self.app.charts_layout.addWidget(found, x, y)
            if found.isHidden():
                found.show()

    def changeReturnLoss(self):
        state = self.returnloss_is_positive.isChecked()
        self.app.settings.setValue("ReturnLossPositive", state)

        for m in self.app.markers:
            m.returnloss_is_positive = state
            m.updateLabels(self.app.data, self.app.data21)
        self.app.s11LogMag.isInverted = state
        self.app.s11LogMag.update()

    def changeShowLines(self):
        state = self.show_lines_option.isChecked()
        self.app.settings.setValue("ShowLines", state)
        for c in self.app.charts:
            c.setDrawLines(state)

    def changeDarkMode(self):
        state = self.dark_mode_option.isChecked()
        self.app.settings.setValue("DarkMode", state)
        if state and not self.skin_mode_option.isChecked():
            self.skin_mode_option.setDisabled(True)
            for c in self.app.charts:
                c.setBackgroundColor(QtGui.QColor(QtCore.Qt.black))
                c.setForegroundColor(QtGui.QColor(QtCore.Qt.lightGray))
                c.setTextColor(QtGui.QColor(QtCore.Qt.white))
        elif not state and not self.skin_mode_option.isChecked():
            self.skin_mode_option.setDisabled(False)
            for c in self.app.charts:
                c.setBackgroundColor(QtGui.QColor(QtCore.Qt.white))
                c.setForegroundColor(QtGui.QColor(QtCore.Qt.lightGray))
                c.setTextColor(QtGui.QColor(QtCore.Qt.black))
        else:
            self.skin_mode_option.setDisabled(False)

    def changeSkins(self):
        if self.skin_mode_option.isChecked():
            self.app.settings.setValue("CurrentSkin", self.skin_dropdown.currentText())
            NanoVNA_UI.updateUI(self,self.skin_dropdown.currentText(),app)
        else:
            NanoVNA_UI.updateUI(self, "NULL", app)

    def changeSkinMode(self):
        state = self.skin_mode_option.isChecked()
        self.app.settings.setValue("SkinMode", state)
        if state:
            self.dark_mode_option.setDisabled(True)
            self.btn_background_picker.setDisabled(True)
            self.btn_foreground_picker.setDisabled(True)
            self.btn_text_picker.setDisabled(True)
            self.use_custom_colors.setDisabled(True)
            self.skin_dropdown.setDisabled(False)
            NanoVNA_UI.updateUI(self,self.skin_dropdown.currentText(),app)
        else:
            self.dark_mode_option.setDisabled(False)
            self.btn_background_picker.setDisabled(False)
            self.btn_foreground_picker.setDisabled(False)
            self.btn_text_picker.setDisabled(False)
            self.use_custom_colors.setDisabled(False)
            self.skin_dropdown.setDisabled(True)
            NanoVNA_UI.updateUI(self, "NULL", app)


    def changeCustomColors(self):
        self.app.settings.setValue("UseCustomColors", self.use_custom_colors.isChecked())
        if self.use_custom_colors.isChecked() and not self.skin_mode_option.isChecked():
            self.dark_mode_option.setDisabled(True)
            self.dark_mode_option.setChecked(False)
            self.btn_background_picker.setDisabled(False)
            self.btn_foreground_picker.setDisabled(False)
            self.btn_text_picker.setDisabled(False)
            self.skin_mode_option.setDisabled(True)
            for c in self.app.charts:
                c.setBackgroundColor(self.backgroundColor)
                c.setForegroundColor(self.foregroundColor)
                c.setTextColor(self.textColor)
        elif not self.use_custom_colors.isChecked() and not self.skin_mode_option.isChecked():
            self.dark_mode_option.setDisabled(False)
            self.btn_background_picker.setDisabled(True)
            self.btn_foreground_picker.setDisabled(True)
            self.btn_text_picker.setDisabled(True)
            self.skin_mode_option.setDisabled(False)
            self.changeDarkMode()  # Reset to the default colors depending on Dark Mode setting
        else:
            self.dark_mode_option.setDisabled(True)
            self.btn_background_picker.setDisabled(True)
            self.btn_foreground_picker.setDisabled(True)
            self.btn_text_picker.setDisabled(True)
            self.skin_mode_option.setDisabled(False)

    def setColor(self, name: str, color: QtGui.QColor):
        if name == "background":
            p = self.btn_background_picker.palette()
            p.setColor(QtGui.QPalette.ButtonText, color)
            self.btn_background_picker.setPalette(p)
            self.backgroundColor = color
            self.app.settings.setValue("BackgroundColor", color)
        elif name == "foreground":
            p = self.btn_foreground_picker.palette()
            p.setColor(QtGui.QPalette.ButtonText, color)
            self.btn_foreground_picker.setPalette(p)
            self.foregroundColor = color
            self.app.settings.setValue("ForegroundColor", color)
        elif name == "text":
            p = self.btn_text_picker.palette()
            p.setColor(QtGui.QPalette.ButtonText, color)
            self.btn_text_picker.setPalette(p)
            self.textColor = color
            self.app.settings.setValue("TextColor", color)
        elif name == "bands":
            p = self.btn_bands_picker.palette()
            p.setColor(QtGui.QPalette.ButtonText, color)
            self.btn_bands_picker.setPalette(p)
            self.bandsColor = color
            self.app.settings.setValue("BandsColor", color)
            self.app.bands.setColor(color)
        self.changeCustomColors()

    def setSweepColor(self, color: QtGui.QColor):
        if color.isValid():
            self.sweepColor = color
            p = self.btnColorPicker.palette()
            p.setColor(QtGui.QPalette.ButtonText, color)
            self.btnColorPicker.setPalette(p)
            self.app.settings.setValue("SweepColor", color)
            self.app.settings.sync()
            for c in self.app.charts:
                c.setSweepColor(color)

    def setSecondarySweepColor(self, color: QtGui.QColor):
        if color.isValid():
            self.secondarySweepColor = color
            p = self.btnSecondaryColorPicker.palette()
            p.setColor(QtGui.QPalette.ButtonText, color)
            self.btnSecondaryColorPicker.setPalette(p)
            self.app.settings.setValue("SecondarySweepColor", color)
            self.app.settings.sync()
            for c in self.app.charts:
                c.setSecondarySweepColor(color)

    def setReferenceColor(self, color):
        if color.isValid():
            self.referenceColor = color
            p = self.btnReferenceColorPicker.palette()
            p.setColor(QtGui.QPalette.ButtonText, color)
            self.btnReferenceColorPicker.setPalette(p)
            self.app.settings.setValue("ReferenceColor", color)
            self.app.settings.sync()

            for c in self.app.charts:
                c.setReferenceColor(color)

    def setSecondaryReferenceColor(self, color):
        if color.isValid():
            self.secondaryReferenceColor = color
            p = self.btnSecondaryReferenceColorPicker.palette()
            p.setColor(QtGui.QPalette.ButtonText, color)
            self.btnSecondaryReferenceColorPicker.setPalette(p)
            self.app.settings.setValue("SecondaryReferenceColor", color)
            self.app.settings.sync()

            for c in self.app.charts:
                c.setSecondaryReferenceColor(color)

    def setShowBands(self, show_bands):
        self.app.bands.enabled = show_bands
        self.app.bands.settings.setValue("ShowBands", show_bands)
        self.app.bands.settings.sync()
        for c in self.app.charts:
            c.update()

    def changeFont(self):
        font_size = self.font_dropdown.currentText()
        self.app.settings.setValue("FontSize", font_size)
        app: QtWidgets.QApplication = QtWidgets.QApplication.instance()
        font = app.font()
        font.setPointSize(int(font_size))
        app.setFont(font)

    def displayBandsWindow(self):
        self.bandsWindow.show()
        QtWidgets.QApplication.setActiveWindow(self.bandsWindow)


class AboutWindow(QtWidgets.QWidget):
    def __init__(self, app: NanoVNASaver):
        super().__init__()
        self.app = app

        self.setWindowTitle("About NanoVNASaver")
        self.setWindowIcon(self.app.icon)
        top_layout = QtWidgets.QHBoxLayout()
        self.setLayout(top_layout)
        #self.setAutoFillBackground(True)
        pal = self.palette()
        pal.setColor(QtGui.QPalette.Background, QtGui.QColor("white"))
        self.setPalette(pal)
        shortcut = QtWidgets.QShortcut(QtCore.Qt.Key_Escape, self, self.hide)

        icon_layout = QtWidgets.QVBoxLayout()
        top_layout.addLayout(icon_layout)
        icon = QtWidgets.QLabel()
        icon.setPixmap(self.app.icon.pixmap(128, 128))
        icon_layout.addWidget(icon)
        icon_layout.addStretch()

        layout = QtWidgets.QVBoxLayout()
        top_layout.addLayout(layout)

        layout.addWidget(QtWidgets.QLabel("NanoVNASaver version " + NanoVNASaver.version))
        layout.addWidget(QtWidgets.QLabel(""))
        layout.addWidget(QtWidgets.QLabel("\N{COPYRIGHT SIGN} Copyright 2019 Rune B. Broberg"))
        layout.addWidget(QtWidgets.QLabel("This program comes with ABSOLUTELY NO WARRANTY"))
        layout.addWidget(QtWidgets.QLabel("This program is licensed under the GNU General Public License version 3"))
        layout.addWidget(QtWidgets.QLabel(""))
        link_label = QtWidgets.QLabel("For further details, see: " +
                                      "<a href=\"https://mihtjel.github.io/nanovna-saver/\">" +
                                      "https://mihtjel.github.io/nanovna-saver/</a>")
        link_label.setOpenExternalLinks(True)
        layout.addWidget(link_label)
        layout.addWidget(QtWidgets.QLabel(""))

        self.versionLabel = QtWidgets.QLabel("NanoVNA Firmware Version: Not connected.")
        layout.addWidget(self.versionLabel)

        layout.addStretch()

        btn_check_version = QtWidgets.QPushButton("Check for updates")
        btn_check_version.clicked.connect(self.findUpdates)

        self.updateLabel = QtWidgets.QLabel("Last checked: ")
        self.updateCheckBox = QtWidgets.QCheckBox("Check for updates on startup")

        self.updateCheckBox.toggled.connect(self.updateSettings)

        check_for_updates = self.app.settings.value("CheckForUpdates", "Ask")
        if check_for_updates == "Yes":
            self.updateCheckBox.setChecked(True)
            self.findUpdates(automatic = True)
        elif check_for_updates == "No":
            self.updateCheckBox.setChecked(False)
        else:
            logger.debug("Starting timer")
            QtCore.QTimer.singleShot(2000, self.askAboutUpdates)

        update_hbox = QtWidgets.QHBoxLayout()
        update_hbox.addWidget(btn_check_version)
        update_form = QtWidgets.QFormLayout()
        update_hbox.addLayout(update_form)
        update_hbox.addStretch()
        update_form.addRow(self.updateLabel)
        update_form.addRow(self.updateCheckBox)
        layout.addLayout(update_hbox)

        layout.addStretch()

        btn_ok = QtWidgets.QPushButton("Ok")
        btn_ok.clicked.connect(lambda: self.close())
        layout.addWidget(btn_ok)

    def show(self):
        super().show()
        self.updateLabels()

    def updateLabels(self):
        if self.app.vna.isValid():
            logger.debug("Valid VNA")
            v: Version = self.app.vna.version
            self.versionLabel.setText("NanoVNA Firmware Version: " + self.app.vna.name + " " + v.version_string)

    def updateSettings(self):
        if self.updateCheckBox.isChecked():
            self.app.settings.setValue("CheckForUpdates", "Yes")
        else:
            self.app.settings.setValue("CheckForUpdates", "No")

    def askAboutUpdates(self):
        logger.debug("Asking about automatic update checks")
        selection = QtWidgets.QMessageBox.question(self.app, "Enable checking for updates?",
                                                   "Would you like NanoVNA-Saver to check for updates automatically?")
        if selection == QtWidgets.QMessageBox.Yes:
            self.updateCheckBox.setChecked(True)
            self.app.settings.setValue("CheckForUpdates", "Yes")
            self.findUpdates()
        elif selection == QtWidgets.QMessageBox.No:
            self.updateCheckBox.setChecked(False)
            self.app.settings.setValue("CheckForUpdates", "No")
            QtWidgets.QMessageBox.information(self.app, "Checking for updates disabled",
                                              "You can check for updates using the \"About\" window.")
        else:
            self.app.settings.setValue("CheckForUpdates", "Ask")

    def findUpdates(self, automatic = False):
        from urllib import request, error
        import json
        update_url = "http://mihtjel.dk/nanovna-saver/latest.json"

        try:
            updates = json.load(request.urlopen(update_url, timeout=3))
            latest_version = Version(updates['version'])
            latest_url = updates['url']
        except error.HTTPError as e:
            logger.exception("Checking for updates produced an HTTP exception: %s", e)
            return
        except json.JSONDecodeError as e:
            logger.exception("Checking for updates provided an unparseable file: %s", e)
            return

        logger.info("Latest version is " + latest_version.version_string)
        this_version = Version(NanoVNASaver.version)
        logger.info("This is " + this_version.version_string)
        if latest_version > this_version:
            logger.info("New update available: %s!", latest_version)
            if automatic:
                QtWidgets.QMessageBox.information(self, "Updates available",
                                                  "There is a new update for NanoVNA-Saver available!\n" +
                                                  "Version " + latest_version.version_string + "\n\n" +
                                                  "Press \"About\" to find the update.")
            else:
                QtWidgets.QMessageBox.information(self, "Updates available",
                                                  "There is a new update for NanoVNA-Saver available!")
            self.updateLabel.setText("<a href=\"" + latest_url + "\">New version available</a>.")
            self.updateLabel.setOpenExternalLinks(True)
        else:
            # Probably don't show a message box, just update the screen?
            # Maybe consider showing it if the user has automatic updates turned off.
            #
            # QtWidgets.QMessageBox.information(self, "No updates available", "There are no new updates available.")
            #
            self.updateLabel.setText("Last checked: " + strftime("%Y-%m-%d %H:%M:%S", localtime()))
        return


class TDRWindow(QtWidgets.QWidget):
    def __init__(self, app: NanoVNASaver):
        super().__init__()
        self.app = app

        self.td = []
        self.distance_axis = []

        self.setWindowTitle("TDR")
        self.setWindowIcon(self.app.icon)

        shortcut = QtWidgets.QShortcut(QtCore.Qt.Key_Escape, self, self.hide)

        layout = QtWidgets.QFormLayout()
        self.setLayout(layout)

        self.tdr_velocity_dropdown = QtWidgets.QComboBox()
        self.tdr_velocity_dropdown.addItem("Jelly filled (0.64)", 0.64)
        self.tdr_velocity_dropdown.addItem("Polyethylene (0.66)", 0.66)
        self.tdr_velocity_dropdown.addItem("PTFE (Teflon) (0.70)", 0.70)
        self.tdr_velocity_dropdown.addItem("Pulp Insulation (0.72)", 0.72)
        self.tdr_velocity_dropdown.addItem("Foam or Cellular PE (0.78)", 0.78)
        self.tdr_velocity_dropdown.addItem("Semi-solid PE (SSPE) (0.84)", 0.84)
        self.tdr_velocity_dropdown.addItem("Air (Helical spacers) (0.94)", 0.94)
        self.tdr_velocity_dropdown.insertSeparator(self.tdr_velocity_dropdown.count())
        # Lots of cable types added by Larry Goga, AE5CZ
        self.tdr_velocity_dropdown.addItem("RG-6/U PE 75\N{OHM SIGN} (Belden 8215) (0.66)", 0.66)
        self.tdr_velocity_dropdown.addItem("RG-6/U Foam 75\N{OHM SIGN} (Belden 9290) (0.81)", 0.81)
        self.tdr_velocity_dropdown.addItem("RG-8/U PE 50\N{OHM SIGN} (Belden 8237) (0.66)", 0.66)
        self.tdr_velocity_dropdown.addItem("RG-8/U Foam (Belden 8214) (0.78)", 0.78)
        self.tdr_velocity_dropdown.addItem("RG-8/U (Belden 9913) (0.84)", 0.84)
        self.tdr_velocity_dropdown.addItem("RG-8X (Belden 9258) (0.82)", 0.82)
        self.tdr_velocity_dropdown.addItem("RG-11/U 75\N{OHM SIGN} Foam HDPE (Belden 9292) (0.84)", 0.84)
        self.tdr_velocity_dropdown.addItem("RG-58/U 52\N{OHM SIGN} PE (Belden 9201) (0.66)", 0.66)
        self.tdr_velocity_dropdown.addItem("RG-58A/U 54\N{OHM SIGN} Foam (Belden 8219) (0.73)", 0.73)
        self.tdr_velocity_dropdown.addItem("RG-59A/U PE 75\N{OHM SIGN} (Belden 8241) (0.66)", 0.66)
        self.tdr_velocity_dropdown.addItem("RG-59A/U Foam 75\N{OHM SIGN} (Belden 8241F) (0.78)", 0.78)
        self.tdr_velocity_dropdown.addItem("RG-174 PE (Belden 8216)(0.66)", 0.66)
        self.tdr_velocity_dropdown.addItem("RG-174 Foam (Belden 7805R) (0.735)", 0.735)
        self.tdr_velocity_dropdown.addItem("RG-213/U PE (Belden 8267) (0.66)", 0.66)
        self.tdr_velocity_dropdown.addItem("RG316 (0.695)", 0.695)
        self.tdr_velocity_dropdown.addItem("RG402 (0.695)", 0.695)
        self.tdr_velocity_dropdown.addItem("LMR-240 (0.84)", 0.84)
        self.tdr_velocity_dropdown.addItem("LMR-240UF (0.80)", 0.80)
        self.tdr_velocity_dropdown.addItem("LMR-400 (0.85)", 0.85)
        self.tdr_velocity_dropdown.addItem("LMR400UF (0.83)", 0.83)
        self.tdr_velocity_dropdown.addItem("Davis Bury-FLEX (0.82)", 0.82)
        self.tdr_velocity_dropdown.insertSeparator(self.tdr_velocity_dropdown.count())
        self.tdr_velocity_dropdown.addItem("Custom", -1)

        self.tdr_velocity_dropdown.setCurrentIndex(1)  # Default to PE (0.66)

        self.tdr_velocity_dropdown.currentIndexChanged.connect(self.updateTDR)

        layout.addRow(self.tdr_velocity_dropdown)

        self.tdr_velocity_input = QtWidgets.QLineEdit()
        self.tdr_velocity_input.setDisabled(True)
        self.tdr_velocity_input.setText("0.66")
        self.tdr_velocity_input.textChanged.connect(self.app.dataUpdated)

        layout.addRow("Velocity factor", self.tdr_velocity_input)

        self.tdr_result_label = QtWidgets.QLabel()
        self.tdr_result_label.setProperty("cssClass", "tdr_result_label")
        layout.addRow("Estimated cable length:", self.tdr_result_label)

        layout.addRow(self.app.tdr_chart)

    def updateTDR(self):
        c = 299792458
        if len(self.app.data) < 2:
            return

        if self.tdr_velocity_dropdown.currentData() == -1:
            self.tdr_velocity_input.setDisabled(False)
        else:
            self.tdr_velocity_input.setDisabled(True)
            self.tdr_velocity_input.setText(str(self.tdr_velocity_dropdown.currentData()))

        try:
            v = float(self.tdr_velocity_input.text())
        except ValueError:
            return

        step_size = self.app.data[1].freq - self.app.data[0].freq
        if step_size == 0:
            self.tdr_result_label.setText("")
            logger.info("Cannot compute cable length at 0 span")
            return

        s11 = []
        for d in self.app.data:
            s11.append(np.complex(d.re, d.im))

        window = np.blackman(len(self.app.data))

        windowed_s11 = window * s11

        self.td = np.abs(np.fft.ifft(windowed_s11, 2**16))

        time_axis = np.linspace(0, 1/step_size, 2**16)
        self.distance_axis = time_axis * v * c

        # peak = np.max(td)  # We should check that this is an actual *peak*, and not just a vague maximum
        index_peak = np.argmax(self.td)

        cable_len = round(self.distance_axis[index_peak]/2, 3)
        feet = math.floor(cable_len / 0.3048)
        inches = round(((cable_len / 0.3048) - feet)*12, 1)

        self.tdr_result_label.setText(str(cable_len) + " m (" + str(feet) + "ft " + str(inches) + "in)")
        self.app.tdr_result_label.setText(str(cable_len) + " m")
        self.app.tdr_chart.update()


class SweepSettingsWindow(QtWidgets.QWidget):
    def __init__(self, app: NanoVNASaver):
        super().__init__()

        self.app = app
        self.setWindowTitle("Sweep settings")
        self.setWindowIcon(self.app.icon)

        shortcut = QtWidgets.QShortcut(QtCore.Qt.Key_Escape, self, self.hide)

        layout = QtWidgets.QVBoxLayout()
        self.setLayout(layout)

        settings_box = QtWidgets.QGroupBox("Settings")
        settings_layout = QtWidgets.QFormLayout(settings_box)

        self.single_sweep_radiobutton = QtWidgets.QRadioButton("Single sweep")
        self.continuous_sweep_radiobutton = QtWidgets.QRadioButton("Continuous sweep")
        self.averaged_sweep_radiobutton = QtWidgets.QRadioButton("Averaged sweep")

        settings_layout.addWidget(self.single_sweep_radiobutton)
        self.single_sweep_radiobutton.setChecked(True)
        settings_layout.addWidget(self.continuous_sweep_radiobutton)
        settings_layout.addWidget(self.averaged_sweep_radiobutton)

        self.averages = QtWidgets.QLineEdit("3")
        self.truncates = QtWidgets.QLineEdit("0")

        settings_layout.addRow("Number of measurements to average", self.averages)
        settings_layout.addRow("Number to discard", self.truncates)
        settings_layout.addRow(QtWidgets.QLabel("Averaging allows discarding outlying samples to get better averages."))
        settings_layout.addRow(QtWidgets.QLabel("Common values are 3/0, 5/2, 9/4 and 25/6."))

        self.continuous_sweep_radiobutton.toggled.connect(lambda: self.app.worker.setContinuousSweep(self.continuous_sweep_radiobutton.isChecked()))
        self.averaged_sweep_radiobutton.toggled.connect(self.updateAveraging)
        self.averages.textEdited.connect(self.updateAveraging)
        self.truncates.textEdited.connect(self.updateAveraging)

        layout.addWidget(settings_box)

        band_sweep_box = QtWidgets.QGroupBox("Sweep band")
        band_sweep_layout = QtWidgets.QFormLayout(band_sweep_box)

        self.band_list = QtWidgets.QComboBox()
        self.band_list.setModel(self.app.bands)
        self.band_list.currentIndexChanged.connect(self.updateCurrentBand)

        band_sweep_layout.addRow("Select band", self.band_list)

        self.band_pad_limits = QtWidgets.QCheckBox("Pad band limits (10%)")
        self.band_pad_limits.stateChanged.connect(self.updateCurrentBand)
        band_sweep_layout.addRow(self.band_pad_limits)

        self.band_limit_label = QtWidgets.QLabel()

        band_sweep_layout.addRow(self.band_limit_label)

        btn_set_band_sweep = QtWidgets.QPushButton("Set band sweep")
        btn_set_band_sweep.clicked.connect(self.setBandSweep)
        band_sweep_layout.addRow(btn_set_band_sweep)

        self.updateCurrentBand()

        layout.addWidget(band_sweep_box)

    def updateCurrentBand(self):
        index_start = self.band_list.model().index(self.band_list.currentIndex(), 1)
        index_stop = self.band_list.model().index(self.band_list.currentIndex(), 2)
        start = int(self.band_list.model().data(index_start, QtCore.Qt.ItemDataRole).value())
        stop = int(self.band_list.model().data(index_stop, QtCore.Qt.ItemDataRole).value())

        if self.band_pad_limits.isChecked():
            span = stop - start
            start -= round(span / 10)
            start = max(1, start)
            stop += round(span / 10)

        self.band_limit_label.setText("Sweep span: " + NanoVNASaver.formatShortFrequency(start) + " to " +
                                      NanoVNASaver.formatShortFrequency(stop))

    def setBandSweep(self):
        index_start = self.band_list.model().index(self.band_list.currentIndex(), 1)
        index_stop = self.band_list.model().index(self.band_list.currentIndex(), 2)
        start = int(self.band_list.model().data(index_start, QtCore.Qt.ItemDataRole).value())
        stop = int(self.band_list.model().data(index_stop, QtCore.Qt.ItemDataRole).value())

        if self.band_pad_limits.isChecked():
            span = stop - start
            start -= round(span / 10)
            start = max(1, start)
            stop += round(span / 10)

        self.app.sweepStartInput.setText(str(start))
        self.app.sweepEndInput.setText(str(stop))
        self.app.sweepEndInput.textEdited.emit(self.app.sweepEndInput.text())

    def updateAveraging(self):
        self.app.worker.setAveraging(self.averaged_sweep_radiobutton.isChecked(),
                                     self.averages.text(),
                                     self.truncates.text())


class BandsWindow(QtWidgets.QWidget):
    def __init__(self, app):
        super().__init__()

        self.app: NanoVNASaver = app
        self.setWindowTitle("Manage bands")
        self.setWindowIcon(self.app.icon)

        shortcut = QtWidgets.QShortcut(QtCore.Qt.Key_Escape, self, self.hide)

        layout = QtWidgets.QVBoxLayout()
        self.setLayout(layout)
        self.setMinimumSize(500, 300)

        self.bands_table = QtWidgets.QTableView()
        self.bands_table.setModel(self.app.bands)
        self.bands_table.horizontalHeader().setStretchLastSection(True)

        layout.addWidget(self.bands_table)

        btn_add_row = QtWidgets.QPushButton("Add row")
        btn_delete_row = QtWidgets.QPushButton("Delete row")
        btn_reset_bands = QtWidgets.QPushButton("Reset bands")
        btn_layout = QtWidgets.QHBoxLayout()
        btn_layout.addWidget(btn_add_row)
        btn_layout.addWidget(btn_delete_row)
        btn_layout.addWidget(btn_reset_bands)
        layout.addLayout(btn_layout)

        btn_add_row.clicked.connect(self.app.bands.addRow)
        btn_delete_row.clicked.connect(self.deleteRows)
        btn_reset_bands.clicked.connect(self.resetBands)

    def deleteRows(self):
        rows = self.bands_table.selectedIndexes()
        for row in rows:
            self.app.bands.removeRow(row.row())

    def resetBands(self):
        confirm = QtWidgets.QMessageBox(QtWidgets.QMessageBox.Warning,
                                        "Confirm reset",
                                        "Are you sure you want to reset the bands to default?",
                                        QtWidgets.QMessageBox.Yes | QtWidgets.QMessageBox.Cancel).exec()
        if confirm == QtWidgets.QMessageBox.Yes:
            self.app.bands.resetBands()


class BandsModel(QtCore.QAbstractTableModel):
    bands: List[Tuple[str, int, int]] = []
    enabled = False
    color = QtGui.QColor(128, 128, 128, 48)

    # TODO Regionalized bands in the app settings from a DropDown menu. You choose the bands plan from your region
    # These bands correspond broadly to the Danish Amateur Radio allocation
    default_bands = ["2200 m;135700;137800",
                     "630 m;472000;479000",
                     "160 m;1800000;2000000",
                     "80 m;3500000;3800000",
                     "60 m;5250000;5450000",
                     "40 m;7000000;7200000",
                     "30 m;10100000;10150000",
                     "20 m;14000000;14350000",
                     "17 m;18068000;18168000",
                     "15 m;21000000;21450000",
                     "12 m;24890000;24990000",
                     "10 m;28000000;29700000",
                     "6 m;50000000;52000000",
                     "4 m;69887500;70512500",
                     "2 m;144000000;146000000",
                     "70 cm;432000000;438000000",
                     "23 cm;1240000000;1300000000"]

    def __init__(self):
        super().__init__()
        self.settings = QtCore.QSettings(QtCore.QSettings.IniFormat,
                                         QtCore.QSettings.UserScope,
                                         "NanoVNASaver", "Bands")
        self.settings.setIniCodec("UTF-8")
        self.enabled = self.settings.value("ShowBands", False, bool)

        stored_bands: List[str] = self.settings.value("bands", self.default_bands)
        if stored_bands:
            for b in stored_bands:
                (name, start, end) = b.split(";")
                self.bands.append((name, int(start), int(end)))

    def saveSettings(self):
        stored_bands = []
        for b in self.bands:
            stored_bands.append(b[0] + ";" + str(b[1]) + ";" + str(b[2]))
        self.settings.setValue("bands", stored_bands)
        self.settings.sync()

    def resetBands(self):
        self.bands = []
        for b in self.default_bands:
            (name, start, end) = b.split(";")
            self.bands.append((name, int(start), int(end)))
        self.layoutChanged.emit()
        self.saveSettings()

    def columnCount(self, parent: QModelIndex = ...) -> int:
        return 3

    def rowCount(self, parent: QModelIndex = ...) -> int:
        return len(self.bands)

    def data(self, index: QModelIndex, role: int = ...) -> QtCore.QVariant:
        if role == QtCore.Qt.DisplayRole or role == QtCore.Qt.ItemDataRole or role == QtCore.Qt.EditRole:
            return QtCore.QVariant(self.bands[index.row()][index.column()])
        elif role == QtCore.Qt.TextAlignmentRole:
            if index.column() == 0:
                return QtCore.QVariant(QtCore.Qt.AlignCenter)
            else:
                return QtCore.QVariant(QtCore.Qt.AlignRight | QtCore.Qt.AlignVCenter)
        else:
            return QtCore.QVariant()

    def setData(self, index: QModelIndex, value: typing.Any, role: int = ...) -> bool:
        if role == QtCore.Qt.EditRole and index.isValid():
            t = self.bands[index.row()]
            name = t[0]
            start = t[1]
            end = t[2]
            if index.column() == 0:
                name = value
            elif index.column() == 1:
                start = value
            elif index.column() == 2:
                end = value
            self.bands[index.row()] = (name, start, end)
            self.dataChanged.emit(index, index)
            self.saveSettings()
            return True
        return False

    def index(self, row: int, column: int, parent: QModelIndex = ...) -> QModelIndex:
        return self.createIndex(row, column)

    def addRow(self):
        self.bands.append(("New", 0, 0))
        self.dataChanged.emit(self.index(len(self.bands), 0), self.index(len(self.bands), 2))
        self.layoutChanged.emit()

    def removeRow(self, row: int, parent: QModelIndex = ...) -> bool:
        self.bands.remove(self.bands[row])
        self.layoutChanged.emit()
        self.saveSettings()
        return True

    def headerData(self, section: int, orientation: QtCore.Qt.Orientation, role: int = ...):
        if role == QtCore.Qt.DisplayRole and orientation == QtCore.Qt.Horizontal:
            if section == 0:
                return "Band"
            if section == 1:
                return "Start (Hz)"
            if section == 2:
                return "End (Hz)"
            else:
                return "Invalid"
        else:
            super().headerData(section, orientation, role)

    def flags(self, index: QModelIndex) -> QtCore.Qt.ItemFlags:
        if index.isValid():
            return QtCore.Qt.ItemFlags(QtCore.Qt.ItemIsEditable | QtCore.Qt.ItemIsEnabled | QtCore.Qt.ItemIsSelectable)
        else:
            super().flags(index)

    def setColor(self, color):
        self.color = color


class AnalysisWindow(QtWidgets.QWidget):
    analyses = []
    analysis: Analysis = None

    def __init__(self, app):
        super().__init__()

        self.app: NanoVNASaver = app
        self.setWindowTitle("Sweep analysis")
        self.setWindowIcon(self.app.icon)

        #self.setMinimumSize(400, 600)

        #self.setSizePolicy(QtWidgets.QSizePolicy.MinimumExpanding, QtWidgets.QSizePolicy.MinimumExpanding)

        shortcut = QtWidgets.QShortcut(QtCore.Qt.Key_Escape, self, self.hide)

        layout = QtWidgets.QVBoxLayout()
        self.setLayout(layout)

        select_analysis_box = QtWidgets.QGroupBox("Select analysis")
        select_analysis_layout = QtWidgets.QFormLayout(select_analysis_box)
        self.analysis_list = QtWidgets.QComboBox()
        self.analysis_list.addItem("Low-pass filter", LowPassAnalysis(self.app))
        self.analysis_list.addItem("Band-pass filter", BandPassAnalysis(self.app))
        self.analysis_list.addItem("High-pass filter", HighPassAnalysis(self.app))
        self.analysis_list.addItem("Band-stop filter", BandStopAnalysis(self.app))
        select_analysis_layout.addRow("Analysis type", self.analysis_list)
        self.analysis_list.currentIndexChanged.connect(self.updateSelection)

        btn_run_analysis = QtWidgets.QPushButton("Run analysis")
        btn_run_analysis.clicked.connect(self.runAnalysis)
        select_analysis_layout.addRow(btn_run_analysis)

        analysis_box = QtWidgets.QGroupBox("Analysis")
        analysis_box.setSizePolicy(QtWidgets.QSizePolicy.MinimumExpanding, QtWidgets.QSizePolicy.MinimumExpanding)

        self.analysis_layout = QtWidgets.QVBoxLayout(analysis_box)

        layout.addWidget(select_analysis_box)
        layout.addWidget(analysis_box)

        self.updateSelection()

    def runAnalysis(self):
        if self.analysis is not None:
            self.analysis.runAnalysis()

    def updateSelection(self):
        self.analysis = self.analysis_list.currentData()
        old_item = self.analysis_layout.itemAt(0)
        if old_item is not None:
            old_widget = self.analysis_layout.itemAt(0).widget()
            self.analysis_layout.replaceWidget(old_widget, self.analysis.widget())
            old_widget.hide()
        else:
            self.analysis_layout.addWidget(self.analysis.widget())
        self.analysis.widget().show()
        self.update()<|MERGE_RESOLUTION|>--- conflicted
+++ resolved
@@ -474,19 +474,8 @@
 
         btn_about = QtWidgets.QPushButton("About ...")
         btn_about.setMaximumWidth(250)
-<<<<<<< HEAD
-        btn_about.clicked.connect(lambda: QtWidgets.QMessageBox.about(self, "About NanoVNASaver",
-                                                                      "NanoVNASaver version "
-                                                                      + NanoVNASaver.version +
-                                                                      "\n\n\N{COPYRIGHT SIGN} Copyright 2019 Rune B. Broberg\n" +
-                                                                      "This program comes with ABSOLUTELY NO WARRANTY\n" +
-                                                                      "This program is licensed under the GNU General Public License version 3\n\n" +
-                                                                      "See https://mihtjel.github.io/nanovna-saver/ for further details\n\n" +
-                                                                      "AUTHOR:\nRune B. Broberg - 5Q5R\n\nCONTRIBUTORS:\nOhan Smit, Neilkatin, Carl Tremblay - VA2SAJ"))
-=======
 
         btn_about.clicked.connect(self.displayAboutWindow)
->>>>>>> 1038a7c5
 
         button_grid = QtWidgets.QGridLayout()
         button_grid.addWidget(btn_open_file_window, 0, 0)
@@ -1568,6 +1557,11 @@
         link_label = QtWidgets.QLabel("For further details, see: " +
                                       "<a href=\"https://mihtjel.github.io/nanovna-saver/\">" +
                                       "https://mihtjel.github.io/nanovna-saver/</a>")
+        layout.addWidget(QtWidgets.QLabel(""))
+        layout.addWidget(QtWidgets.QLabel("AUTHOR:"))
+        layout.addWidget(QtWidgets.QLabel("Rune B. Broberg - 5Q5R"))
+        layout.addWidget(QtWidgets.QLabel("CONTRIBUTORS"))
+        layout.addWidget(QtWidgets.QLabel("Ohan Smit, Neilkatin, Carl Tremblay - VA2SAJ"))
         link_label.setOpenExternalLinks(True)
         layout.addWidget(link_label)
         layout.addWidget(QtWidgets.QLabel(""))
