#  NanoVNASaver - a python program to view and export Touchstone data from a NanoVNA
#  Copyright (C) 2019.  Rune B. Broberg
#
#  This program is free software: you can redistribute it and/or modify
#  it under the terms of the GNU General Public License as published by
#  the Free Software Foundation, either version 3 of the License, or
#  (at your option) any later version.
#
#  This program is distributed in the hope that it will be useful,
#  but WITHOUT ANY WARRANTY; without even the implied warranty of
#  MERCHANTABILITY or FITNESS FOR A PARTICULAR PURPOSE.  See the
#  GNU General Public License for more details.
#
#  You should have received a copy of the GNU General Public License
#  along with this program.  If not, see <https://www.gnu.org/licenses/>.
import logging
import math

from PyQt5 import QtWidgets

from NanoVNASaver.RFTools import RFTools
from scipy import signal
import numpy as np
from PyQt5.Qt import QEventLoop
from PyQt5.Qt import QTimer

logger = logging.getLogger(__name__)


class Analysis:
    _widget = None

    def __init__(self, app):
        from NanoVNASaver.NanoVNASaver import NanoVNASaver
        self.app: NanoVNASaver = app

    def widget(self) -> QtWidgets.QWidget:
        return self._widget

    def runAnalysis(self):
        pass

    def reset(self):
        pass

    def calculateRolloff(self, location1, location2):
        if location1 == location2:
            return 0, 0
        frequency1 = self.app.data21[location1].freq
        frequency2 = self.app.data21[location2].freq
        gain1 = self.app.data21[location1].gain
        gain2 = self.app.data21[location2].gain
        frequency_factor = frequency2 / frequency1
        if frequency_factor < 1:
            frequency_factor = 1 / frequency_factor
        attenuation = abs(gain1 - gain2)
        logger.debug("Measured points: %d Hz and %d Hz", frequency1, frequency2)
        logger.debug("%f dB over %f factor", attenuation, frequency_factor)
        octave_attenuation = attenuation / (math.log10(frequency_factor) / math.log10(2))
        decade_attenuation = attenuation / math.log10(frequency_factor)
        return octave_attenuation, decade_attenuation


class LowPassAnalysis(Analysis):
    def __init__(self, app):
        super().__init__(app)

        self._widget = QtWidgets.QWidget()

        layout = QtWidgets.QFormLayout()
        self._widget.setLayout(layout)
        layout.addRow(QtWidgets.QLabel("Low pass filter analysis"))
        layout.addRow(QtWidgets.QLabel("Please place " + self.app.markers[0].name + " in the filter passband."))
        self.result_label = QtWidgets.QLabel()
        self.cutoff_label = QtWidgets.QLabel()
        self.six_db_label = QtWidgets.QLabel()
        self.sixty_db_label = QtWidgets.QLabel()
        self.db_per_octave_label = QtWidgets.QLabel()
        self.db_per_decade_label = QtWidgets.QLabel()
        layout.addRow("Result:", self.result_label)
        layout.addRow("Cutoff frequency:", self.cutoff_label)
        layout.addRow("-6 dB point:", self.six_db_label)
        layout.addRow("-60 dB point:", self.sixty_db_label)
        layout.addRow("Roll-off:", self.db_per_octave_label)
        layout.addRow("Roll-off:", self.db_per_decade_label)

    def reset(self):
        self.result_label.clear()
        self.cutoff_label.clear()
        self.six_db_label.clear()
        self.sixty_db_label.clear()
        self.db_per_octave_label.clear()
        self.db_per_decade_label.clear()

    def runAnalysis(self):
        self.reset()
        pass_band_location = self.app.markers[0].location
        logger.debug("Pass band location: %d", pass_band_location)

        if len(self.app.data21) == 0:
            logger.debug("No data to analyse")
            self.result_label.setText("No data to analyse.")
            return

        if pass_band_location < 0:
            logger.debug("No location for %s", self.app.markers[0].name)
            self.result_label.setText("Please place " + self.app.markers[0].name  + " in the passband.")
            return

        pass_band_db = self.app.data21[pass_band_location].gain

        logger.debug("Initial passband gain: %d", pass_band_db)

        initial_cutoff_location = -1
        for i in range(pass_band_location, len(self.app.data21)):
            db = self.app.data21[i].gain
            if (pass_band_db - db) > 3:
                # We found a cutoff location
                initial_cutoff_location = i
                break

        if initial_cutoff_location < 0:
            self.result_label.setText("Cutoff location not found.")
            return

        initial_cutoff_frequency = self.app.data21[initial_cutoff_location].freq

        logger.debug("Found initial cutoff frequency at %d", initial_cutoff_frequency)

        peak_location = -1
        peak_db = self.app.data21[initial_cutoff_location].gain
        for i in range(0, initial_cutoff_location):
            db = self.app.data21[i].gain
            if db > peak_db:
                peak_db = db
                peak_location = i

        logger.debug("Found peak of %f at %d", peak_db, self.app.data[peak_location].freq)

        self.app.markers[0].setFrequency(str(self.app.data21[peak_location].freq))
        self.app.markers[0].frequencyInput.setText(str(self.app.data21[peak_location].freq))

        cutoff_location = -1
        pass_band_db = peak_db
        for i in range(peak_location, len(self.app.data21)):
            db = self.app.data21[i].gain
            if (pass_band_db - db) > 3:
                # We found the cutoff location
                cutoff_location = i
                break

        cutoff_frequency = self.app.data21[cutoff_location].freq
        cutoff_gain = self.app.data21[cutoff_location].gain - pass_band_db
        if cutoff_gain < -4:
            logger.debug("Cutoff frequency found at %f dB - insufficient data points for true -3 dB point.",
                         cutoff_gain)
        logger.debug("Found true cutoff frequency at %d", cutoff_frequency)

        self.cutoff_label.setText(RFTools.formatFrequency(cutoff_frequency) +
                                  " (" + str(round(cutoff_gain, 1)) + " dB)")
        self.app.markers[1].setFrequency(str(cutoff_frequency))
        self.app.markers[1].frequencyInput.setText(str(cutoff_frequency))

        six_db_location = -1
        for i in range(cutoff_location, len(self.app.data21)):
            db = self.app.data21[i].gain
            if (pass_band_db - db) > 6:
                # We found 6dB location
                six_db_location = i
                break

        if six_db_location < 0:
            self.result_label.setText("6 dB location not found.")
            return
        six_db_cutoff_frequency = self.app.data21[six_db_location].freq
        self.six_db_label.setText(RFTools.formatFrequency(six_db_cutoff_frequency))

        ten_db_location = -1
        for i in range(cutoff_location, len(self.app.data21)):
            db = self.app.data21[i].gain
            if (pass_band_db - db) > 10:
                # We found 6dB location
                ten_db_location = i
                break

        twenty_db_location = -1
        for i in range(cutoff_location, len(self.app.data21)):
            db = self.app.data21[i].gain
            if (pass_band_db - db) > 20:
                # We found 6dB location
                twenty_db_location = i
                break

        sixty_db_location = -1
        for i in range(six_db_location, len(self.app.data21)):
            db = self.app.data21[i].gain
            if (pass_band_db - db) > 60:
                # We found 60dB location! Wow.
                sixty_db_location = i
                break

        if sixty_db_location > 0:
            sixty_db_cutoff_frequency = self.app.data21[sixty_db_location].freq
            self.sixty_db_label.setText(RFTools.formatFrequency(sixty_db_cutoff_frequency))
        elif ten_db_location != -1 and twenty_db_location != -1:
            ten = self.app.data21[ten_db_location].freq
            twenty = self.app.data21[twenty_db_location].freq
            sixty_db_frequency = ten * 10 ** (5 * (math.log10(twenty) - math.log10(ten)))
            self.sixty_db_label.setText(RFTools.formatFrequency(sixty_db_frequency) + " (derived)")
        else:
            self.sixty_db_label.setText("Not calculated")

        if ten_db_location > 0 and twenty_db_location > 0 and ten_db_location != twenty_db_location:
            octave_attenuation, decade_attenuation = self.calculateRolloff(ten_db_location, twenty_db_location)
            self.db_per_octave_label.setText(str(round(octave_attenuation, 3)) + " dB / octave")
            self.db_per_decade_label.setText(str(round(decade_attenuation, 3)) + " dB / decade")
        else:
            self.db_per_octave_label.setText("Not calculated")
            self.db_per_decade_label.setText("Not calculated")

        self.result_label.setText("Analysis complete (" + str(len(self.app.data)) + " points)")


class HighPassAnalysis(Analysis):
    def __init__(self, app):
        super().__init__(app)

        self._widget = QtWidgets.QWidget()

        layout = QtWidgets.QFormLayout()
        self._widget.setLayout(layout)
        layout.addRow(QtWidgets.QLabel("High pass filter analysis"))
        layout.addRow(QtWidgets.QLabel("Please place " + self.app.markers[0].name + " in the filter passband."))
        self.result_label = QtWidgets.QLabel()
        self.cutoff_label = QtWidgets.QLabel()
        self.six_db_label = QtWidgets.QLabel()
        self.sixty_db_label = QtWidgets.QLabel()
        self.db_per_octave_label = QtWidgets.QLabel()
        self.db_per_decade_label = QtWidgets.QLabel()
        layout.addRow("Result:", self.result_label)
        layout.addRow("Cutoff frequency:", self.cutoff_label)
        layout.addRow("-6 dB point:", self.six_db_label)
        layout.addRow("-60 dB point:", self.sixty_db_label)
        layout.addRow("Roll-off:", self.db_per_octave_label)
        layout.addRow("Roll-off:", self.db_per_decade_label)

    def reset(self):
        self.result_label.clear()
        self.cutoff_label.clear()
        self.six_db_label.clear()
        self.sixty_db_label.clear()
        self.db_per_octave_label.clear()
        self.db_per_decade_label.clear()

    def runAnalysis(self):
        self.reset()
        pass_band_location = self.app.markers[0].location
        logger.debug("Pass band location: %d", pass_band_location)

        if len(self.app.data21) == 0:
            logger.debug("No data to analyse")
            self.result_label.setText("No data to analyse.")
            return

        if pass_band_location < 0:
            logger.debug("No location for %s", self.app.markers[0].name)
            self.result_label.setText("Please place " + self.app.markers[0].name + " in the passband.")
            return

        pass_band_db = self.app.data21[pass_band_location].gain

        logger.debug("Initial passband gain: %d", pass_band_db)

        initial_cutoff_location = -1
        for i in range(pass_band_location, -1, -1):
            db = self.app.data21[i].gain
            if (pass_band_db - db) > 3:
                # We found a cutoff location
                initial_cutoff_location = i
                break

        if initial_cutoff_location < 0:
            self.result_label.setText("Cutoff location not found.")
            return

        initial_cutoff_frequency = self.app.data21[initial_cutoff_location].freq

        logger.debug("Found initial cutoff frequency at %d", initial_cutoff_frequency)

        peak_location = -1
        peak_db = self.app.data21[initial_cutoff_location].gain
        for i in range(len(self.app.data21) - 1, initial_cutoff_location - 1, -1):
            if self.app.data21[i].gain > peak_db:
                peak_db = db
                peak_location = i

        logger.debug("Found peak of %f at %d", peak_db, self.app.data[peak_location].freq)

        self.app.markers[0].setFrequency(str(self.app.data21[peak_location].freq))
        self.app.markers[0].frequencyInput.setText(str(self.app.data21[peak_location].freq))

        cutoff_location = -1
        pass_band_db = peak_db
        for i in range(peak_location, -1, -1):
            if (pass_band_db - self.app.data21[i].gain) > 3:
                # We found the cutoff location
                cutoff_location = i
                break

        cutoff_frequency = self.app.data21[cutoff_location].freq
        cutoff_gain = self.app.data21[cutoff_location].gain - pass_band_db
        if cutoff_gain < -4:
            logger.debug("Cutoff frequency found at %f dB - insufficient data points for true -3 dB point.",
                         cutoff_gain)

        logger.debug("Found true cutoff frequency at %d", cutoff_frequency)

        self.cutoff_label.setText(RFTools.formatFrequency(cutoff_frequency) +
                                  " (" + str(round(cutoff_gain, 1)) + " dB)")
        self.app.markers[1].setFrequency(str(cutoff_frequency))
        self.app.markers[1].frequencyInput.setText(str(cutoff_frequency))

        six_db_location = -1
        for i in range(cutoff_location, -1, -1):
            if (pass_band_db - self.app.data21[i].gain) > 6:
                # We found 6dB location
                six_db_location = i
                break

        if six_db_location < 0:
            self.result_label.setText("6 dB location not found.")
            return
        six_db_cutoff_frequency = self.app.data21[six_db_location].freq
        self.six_db_label.setText(RFTools.formatFrequency(six_db_cutoff_frequency))

        ten_db_location = -1
        for i in range(cutoff_location, -1, -1):
            if (pass_band_db - self.app.data21[i].gain) > 10:
                # We found 6dB location
                ten_db_location = i
                break

        twenty_db_location = -1
        for i in range(cutoff_location, -1, -1):
            if (pass_band_db - self.app.data21[i].gain) > 20:
                # We found 6dB location
                twenty_db_location = i
                break

        sixty_db_location = -1
        for i in range(six_db_location, -1, -1):
            if (pass_band_db - self.app.data21[i].gain) > 60:
                # We found 60dB location! Wow.
                sixty_db_location = i
                break

        if sixty_db_location > 0:
            if sixty_db_location > 0:
                sixty_db_cutoff_frequency = self.app.data21[sixty_db_location].freq
                self.sixty_db_label.setText(RFTools.formatFrequency(sixty_db_cutoff_frequency))
            elif ten_db_location != -1 and twenty_db_location != -1:
                ten = self.app.data21[ten_db_location].freq
                twenty = self.app.data21[twenty_db_location].freq
                sixty_db_frequency = ten * 10 ** (5 * (math.log10(twenty) - math.log10(ten)))
                self.sixty_db_label.setText(RFTools.formatFrequency(sixty_db_frequency) + " (derived)")
            else:
                self.sixty_db_label.setText("Not calculated")

        if ten_db_location > 0 and twenty_db_location > 0 and ten_db_location != twenty_db_location:
            octave_attenuation, decade_attenuation = self.calculateRolloff(ten_db_location, twenty_db_location)
            self.db_per_octave_label.setText(str(round(octave_attenuation, 3)) + " dB / octave")
            self.db_per_decade_label.setText(str(round(decade_attenuation, 3)) + " dB / decade")
        else:
            self.db_per_octave_label.setText("Not calculated")
            self.db_per_decade_label.setText("Not calculated")

        self.result_label.setText("Analysis complete (" + str(len(self.app.data)) + " points)")


class BandPassAnalysis(Analysis):
    def __init__(self, app):
        super().__init__(app)

        self._widget = QtWidgets.QWidget()

        layout = QtWidgets.QFormLayout()
        self._widget.setLayout(layout)
        layout.addRow(QtWidgets.QLabel("Band pass filter analysis"))
        layout.addRow(QtWidgets.QLabel("Please place " + self.app.markers[0].name + " in the filter passband."))
        self.result_label = QtWidgets.QLabel()
        self.lower_cutoff_label = QtWidgets.QLabel()
        self.lower_six_db_label = QtWidgets.QLabel()
        self.lower_sixty_db_label = QtWidgets.QLabel()
        self.lower_db_per_octave_label = QtWidgets.QLabel()
        self.lower_db_per_decade_label = QtWidgets.QLabel()
        
        self.upper_cutoff_label = QtWidgets.QLabel()
        self.upper_six_db_label = QtWidgets.QLabel()
        self.upper_sixty_db_label = QtWidgets.QLabel()
        self.upper_db_per_octave_label = QtWidgets.QLabel()
        self.upper_db_per_decade_label = QtWidgets.QLabel()
        layout.addRow("Result:", self.result_label)

        layout.addRow(QtWidgets.QLabel(""))

        self.center_frequency_label = QtWidgets.QLabel()
        self.span_label = QtWidgets.QLabel()
        self.six_db_span_label = QtWidgets.QLabel()
        self.quality_label = QtWidgets.QLabel()

        layout.addRow("Center frequency:", self.center_frequency_label)
        layout.addRow("Bandwidth (-3 dB):", self.span_label)
        layout.addRow("Quality factor:", self.quality_label)
        layout.addRow("Bandwidth (-6 dB):", self.six_db_span_label)

        layout.addRow(QtWidgets.QLabel(""))

        layout.addRow(QtWidgets.QLabel("Lower side:"))
        layout.addRow("Cutoff frequency:", self.lower_cutoff_label)
        layout.addRow("-6 dB point:", self.lower_six_db_label)
        layout.addRow("-60 dB point:", self.lower_sixty_db_label)
        layout.addRow("Roll-off:", self.lower_db_per_octave_label)
        layout.addRow("Roll-off:", self.lower_db_per_decade_label)

        layout.addRow(QtWidgets.QLabel(""))

        layout.addRow(QtWidgets.QLabel("Upper side:"))
        layout.addRow("Cutoff frequency:", self.upper_cutoff_label)
        layout.addRow("-6 dB point:", self.upper_six_db_label)
        layout.addRow("-60 dB point:", self.upper_sixty_db_label)
        layout.addRow("Roll-off:", self.upper_db_per_octave_label)
        layout.addRow("Roll-off:", self.upper_db_per_decade_label)

    def reset(self):
        self.result_label.clear()
        self.center_frequency_label.clear()
        self.span_label.clear()
        self.quality_label.clear()
        self.six_db_span_label.clear()

        self.upper_cutoff_label.clear()
        self.upper_six_db_label.clear()
        self.upper_sixty_db_label.clear()
        self.upper_db_per_octave_label.clear()
        self.upper_db_per_decade_label.clear()

        self.lower_cutoff_label.clear()
        self.lower_six_db_label.clear()
        self.lower_sixty_db_label.clear()
        self.lower_db_per_octave_label.clear()
        self.lower_db_per_decade_label.clear()

    def runAnalysis(self):
        self.reset()
        pass_band_location = self.app.markers[0].location
        logger.debug("Pass band location: %d", pass_band_location)

        if len(self.app.data21) == 0:
            logger.debug("No data to analyse")
            self.result_label.setText("No data to analyse.")
            return

        if pass_band_location < 0:
            logger.debug("No location for %s", self.app.markers[0].name)
            self.result_label.setText("Please place " + self.app.markers[0].name  + " in the passband.")
            return

        pass_band_db = self.app.data21[pass_band_location].gain

        logger.debug("Initial passband gain: %d", pass_band_db)

        initial_lower_cutoff_location = -1
        for i in range(pass_band_location, -1, -1):
            if (pass_band_db - self.app.data21[i].gain) > 3:
                # We found a cutoff location
                initial_lower_cutoff_location = i
                break

        if initial_lower_cutoff_location < 0:
            self.result_label.setText("Lower cutoff location not found.")
            return

        initial_lower_cutoff_frequency = self.app.data21[initial_lower_cutoff_location].freq

        logger.debug("Found initial lower cutoff frequency at %d", initial_lower_cutoff_frequency)

        initial_upper_cutoff_location = -1
        for i in range(pass_band_location, len(self.app.data21), 1):
            if (pass_band_db - self.app.data21[i].gain) > 3:
                # We found a cutoff location
                initial_upper_cutoff_location = i
                break

        if initial_upper_cutoff_location < 0:
            self.result_label.setText("Upper cutoff location not found.")
            return

        initial_upper_cutoff_frequency = self.app.data21[initial_upper_cutoff_location].freq

        logger.debug("Found initial upper cutoff frequency at %d", initial_upper_cutoff_frequency)

        peak_location = -1
        peak_db = self.app.data21[initial_lower_cutoff_location].gain
        for i in range(initial_lower_cutoff_location, initial_upper_cutoff_location, 1):
            db = self.app.data21[i].gain
            if db > peak_db:
                peak_db = db
                peak_location = i

        logger.debug("Found peak of %f at %d", peak_db, self.app.data[peak_location].freq)

        lower_cutoff_location = -1
        pass_band_db = peak_db
        for i in range(peak_location, -1, -1):
            if (pass_band_db - self.app.data21[i].gain) > 3:
                # We found the cutoff location
                lower_cutoff_location = i
                break

        lower_cutoff_frequency = self.app.data21[lower_cutoff_location].freq
        lower_cutoff_gain = self.app.data21[lower_cutoff_location].gain - pass_band_db

        if lower_cutoff_gain < -4:
            logger.debug("Lower cutoff frequency found at %f dB - insufficient data points for true -3 dB point.",
                         lower_cutoff_gain)

        logger.debug("Found true lower cutoff frequency at %d", lower_cutoff_frequency)

        self.lower_cutoff_label.setText(RFTools.formatFrequency(lower_cutoff_frequency) +
                                        " (" + str(round(lower_cutoff_gain, 1)) + " dB)")

        self.app.markers[1].setFrequency(str(lower_cutoff_frequency))
        self.app.markers[1].frequencyInput.setText(str(lower_cutoff_frequency))

        upper_cutoff_location = -1
        pass_band_db = peak_db
        for i in range(peak_location, len(self.app.data21), 1):
            if (pass_band_db - self.app.data21[i].gain) > 3:
                # We found the cutoff location
                upper_cutoff_location = i
                break

        upper_cutoff_frequency = self.app.data21[upper_cutoff_location].freq
        upper_cutoff_gain = self.app.data21[upper_cutoff_location].gain - pass_band_db
        if upper_cutoff_gain < -4:
            logger.debug("Upper cutoff frequency found at %f dB - insufficient data points for true -3 dB point.",
                         upper_cutoff_gain)

        logger.debug("Found true upper cutoff frequency at %d", upper_cutoff_frequency)

        self.upper_cutoff_label.setText(RFTools.formatFrequency(upper_cutoff_frequency) +
                                        " (" + str(round(upper_cutoff_gain, 1)) + " dB)")
        self.app.markers[2].setFrequency(str(upper_cutoff_frequency))
        self.app.markers[2].frequencyInput.setText(str(upper_cutoff_frequency))

        span = upper_cutoff_frequency - lower_cutoff_frequency
        center_frequency = math.sqrt(lower_cutoff_frequency * upper_cutoff_frequency)
        q = center_frequency / span

        self.span_label.setText(RFTools.formatFrequency(span))
        self.center_frequency_label.setText(RFTools.formatFrequency(center_frequency))
        self.quality_label.setText(str(round(q, 2)))

        self.app.markers[0].setFrequency(str(round(center_frequency)))
        self.app.markers[0].frequencyInput.setText(str(round(center_frequency)))

        # Lower roll-off

        lower_six_db_location = -1
        for i in range(lower_cutoff_location, -1, -1):
            if (pass_band_db - self.app.data21[i].gain) > 6:
                # We found 6dB location
                lower_six_db_location = i
                break

        if lower_six_db_location < 0:
            self.result_label.setText("Lower 6 dB location not found.")
            return
        lower_six_db_cutoff_frequency = self.app.data21[lower_six_db_location].freq
        self.lower_six_db_label.setText(RFTools.formatFrequency(lower_six_db_cutoff_frequency))

        ten_db_location = -1
        for i in range(lower_cutoff_location, -1, -1):
            if (pass_band_db - self.app.data21[i].gain) > 10:
                # We found 6dB location
                ten_db_location = i
                break

        twenty_db_location = -1
        for i in range(lower_cutoff_location, -1, -1):
            if (pass_band_db - self.app.data21[i].gain) > 20:
                # We found 6dB location
                twenty_db_location = i
                break

        sixty_db_location = -1
        for i in range(lower_six_db_location, -1, -1):
            if (pass_band_db - self.app.data21[i].gain) > 60:
                # We found 60dB location! Wow.
                sixty_db_location = i
                break

        if sixty_db_location > 0:
            if sixty_db_location > 0:
                sixty_db_cutoff_frequency = self.app.data21[sixty_db_location].freq
                self.lower_sixty_db_label.setText(RFTools.formatFrequency(sixty_db_cutoff_frequency))
            elif ten_db_location != -1 and twenty_db_location != -1:
                ten = self.app.data21[ten_db_location].freq
                twenty = self.app.data21[twenty_db_location].freq
                sixty_db_frequency = ten * 10 ** (5 * (math.log10(twenty) - math.log10(ten)))
                self.lower_sixty_db_label.setText(RFTools.formatFrequency(sixty_db_frequency) + " (derived)")
            else:
                self.lower_sixty_db_label.setText("Not calculated")

        if ten_db_location > 0 and twenty_db_location > 0 and ten_db_location != twenty_db_location:
            octave_attenuation, decade_attenuation = self.calculateRolloff(ten_db_location, twenty_db_location)
            self.lower_db_per_octave_label.setText(str(round(octave_attenuation, 3)) + " dB / octave")
            self.lower_db_per_decade_label.setText(str(round(decade_attenuation, 3)) + " dB / decade")
        else:
            self.lower_db_per_octave_label.setText("Not calculated")
            self.lower_db_per_decade_label.setText("Not calculated")

        # Upper roll-off

        upper_six_db_location = -1
        for i in range(upper_cutoff_location, len(self.app.data21), 1):
            if (pass_band_db - self.app.data21[i].gain) > 6:
                # We found 6dB location
                upper_six_db_location = i
                break

        if upper_six_db_location < 0:
            self.result_label.setText("Upper 6 dB location not found.")
            return
        upper_six_db_cutoff_frequency = self.app.data21[upper_six_db_location].freq
        self.upper_six_db_label.setText(RFTools.formatFrequency(upper_six_db_cutoff_frequency))

        six_db_span = upper_six_db_cutoff_frequency - lower_six_db_cutoff_frequency

        self.six_db_span_label.setText(RFTools.formatFrequency(six_db_span))

        ten_db_location = -1
        for i in range(upper_cutoff_location, len(self.app.data21), 1):
            if (pass_band_db - self.app.data21[i].gain) > 10:
                # We found 6dB location
                ten_db_location = i
                break

        twenty_db_location = -1
        for i in range(upper_cutoff_location, len(self.app.data21), 1):
            if (pass_band_db - self.app.data21[i].gain) > 20:
                # We found 6dB location
                twenty_db_location = i
                break

        sixty_db_location = -1
        for i in range(upper_six_db_location, len(self.app.data21), 1):
            if (pass_band_db - self.app.data21[i].gain) > 60:
                # We found 60dB location! Wow.
                sixty_db_location = i
                break

        if sixty_db_location > 0:
            sixty_db_cutoff_frequency = self.app.data21[sixty_db_location].freq
            self.upper_sixty_db_label.setText(RFTools.formatFrequency(sixty_db_cutoff_frequency))
        elif ten_db_location != -1 and twenty_db_location != -1:
            ten = self.app.data21[ten_db_location].freq
            twenty = self.app.data21[twenty_db_location].freq
            sixty_db_frequency = ten * 10 ** (5 * (math.log10(twenty) - math.log10(ten)))
            self.upper_sixty_db_label.setText(RFTools.formatFrequency(sixty_db_frequency) + " (derived)")
        else:
            self.upper_sixty_db_label.setText("Not calculated")

        if ten_db_location > 0 and twenty_db_location > 0 and ten_db_location != twenty_db_location:
            octave_attenuation, decade_attenuation = self.calculateRolloff(ten_db_location, twenty_db_location)
            self.upper_db_per_octave_label.setText(str(round(octave_attenuation, 3)) + " dB / octave")
            self.upper_db_per_decade_label.setText(str(round(decade_attenuation, 3)) + " dB / decade")
        else:
            self.upper_db_per_octave_label.setText("Not calculated")
            self.upper_db_per_decade_label.setText("Not calculated")

        if upper_cutoff_gain < -4 or lower_cutoff_gain < -4:
            self.result_label.setText("Analysis complete (" + str(len(self.app.data)) + " points)\n" +
                                      "Insufficient data for analysis. Increase segment count.")
        else:
            self.result_label.setText("Analysis complete (" + str(len(self.app.data)) + " points)")


class BandStopAnalysis(Analysis):
    def __init__(self, app):
        super().__init__(app)

        self._widget = QtWidgets.QWidget()

        layout = QtWidgets.QFormLayout()
        self._widget.setLayout(layout)
        layout.addRow(QtWidgets.QLabel("Band stop filter analysis"))
        self.result_label = QtWidgets.QLabel()
        self.lower_cutoff_label = QtWidgets.QLabel()
        self.lower_six_db_label = QtWidgets.QLabel()
        self.lower_sixty_db_label = QtWidgets.QLabel()
        self.lower_db_per_octave_label = QtWidgets.QLabel()
        self.lower_db_per_decade_label = QtWidgets.QLabel()

        self.upper_cutoff_label = QtWidgets.QLabel()
        self.upper_six_db_label = QtWidgets.QLabel()
        self.upper_sixty_db_label = QtWidgets.QLabel()
        self.upper_db_per_octave_label = QtWidgets.QLabel()
        self.upper_db_per_decade_label = QtWidgets.QLabel()
        layout.addRow("Result:", self.result_label)

        layout.addRow(QtWidgets.QLabel(""))

        self.center_frequency_label = QtWidgets.QLabel()
        self.span_label = QtWidgets.QLabel()
        self.six_db_span_label = QtWidgets.QLabel()
        self.quality_label = QtWidgets.QLabel()

        layout.addRow("Center frequency:", self.center_frequency_label)
        layout.addRow("Bandwidth (-3 dB):", self.span_label)
        layout.addRow("Quality factor:", self.quality_label)
        layout.addRow("Bandwidth (-6 dB):", self.six_db_span_label)

        layout.addRow(QtWidgets.QLabel(""))

        layout.addRow(QtWidgets.QLabel("Lower side:"))
        layout.addRow("Cutoff frequency:", self.lower_cutoff_label)
        layout.addRow("-6 dB point:", self.lower_six_db_label)
        layout.addRow("-60 dB point:", self.lower_sixty_db_label)
        layout.addRow("Roll-off:", self.lower_db_per_octave_label)
        layout.addRow("Roll-off:", self.lower_db_per_decade_label)

        layout.addRow(QtWidgets.QLabel(""))

        layout.addRow(QtWidgets.QLabel("Upper side:"))
        layout.addRow("Cutoff frequency:", self.upper_cutoff_label)
        layout.addRow("-6 dB point:", self.upper_six_db_label)
        layout.addRow("-60 dB point:", self.upper_sixty_db_label)
        layout.addRow("Roll-off:", self.upper_db_per_octave_label)
        layout.addRow("Roll-off:", self.upper_db_per_decade_label)

    def reset(self):
        self.result_label.clear()
        self.span_label.clear()
        self.quality_label.clear()
        self.six_db_span_label.clear()

        self.upper_cutoff_label.clear()
        self.upper_six_db_label.clear()
        self.upper_sixty_db_label.clear()
        self.upper_db_per_octave_label.clear()
        self.upper_db_per_decade_label.clear()

        self.lower_cutoff_label.clear()
        self.lower_six_db_label.clear()
        self.lower_sixty_db_label.clear()
        self.lower_db_per_octave_label.clear()
        self.lower_db_per_decade_label.clear()

    def runAnalysis(self):
        self.reset()

        if len(self.app.data21) == 0:
            logger.debug("No data to analyse")
            self.result_label.setText("No data to analyse.")
            return

        peak_location = -1
        peak_db = self.app.data21[0].gain
        for i in range(len(self.app.data21)):
            db = self.app.data21[i].gain
            if db > peak_db:
                peak_db = db
                peak_location = i

        logger.debug("Found peak of %f at %d", peak_db, self.app.data[peak_location].freq)

        lower_cutoff_location = -1
        pass_band_db = peak_db
        for i in range(len(self.app.data21)):
            if (pass_band_db - self.app.data21[i].gain) > 3:
                # We found the cutoff location
                lower_cutoff_location = i
                break

        lower_cutoff_frequency = self.app.data21[lower_cutoff_location].freq
        lower_cutoff_gain = self.app.data21[lower_cutoff_location].gain - pass_band_db

        if lower_cutoff_gain < -4:
            logger.debug("Lower cutoff frequency found at %f dB - insufficient data points for true -3 dB point.",
                         lower_cutoff_gain)

        logger.debug("Found true lower cutoff frequency at %d", lower_cutoff_frequency)

        self.lower_cutoff_label.setText(RFTools.formatFrequency(lower_cutoff_frequency) +
                                        " (" + str(round(lower_cutoff_gain, 1)) + " dB)")

        self.app.markers[1].setFrequency(str(lower_cutoff_frequency))
        self.app.markers[1].frequencyInput.setText(str(lower_cutoff_frequency))

        upper_cutoff_location = -1
        for i in range(len(self.app.data21)-1, -1, -1):
            if (pass_band_db - self.app.data21[i].gain) > 3:
                # We found the cutoff location
                upper_cutoff_location = i
                break

        upper_cutoff_frequency = self.app.data21[upper_cutoff_location].freq
        upper_cutoff_gain = self.app.data21[upper_cutoff_location].gain - pass_band_db
        if upper_cutoff_gain < -4:
            logger.debug("Upper cutoff frequency found at %f dB - insufficient data points for true -3 dB point.",
                         upper_cutoff_gain)

        logger.debug("Found true upper cutoff frequency at %d", upper_cutoff_frequency)

        self.upper_cutoff_label.setText(RFTools.formatFrequency(upper_cutoff_frequency) +
                                        " (" + str(round(upper_cutoff_gain, 1)) + " dB)")
        self.app.markers[2].setFrequency(str(upper_cutoff_frequency))
        self.app.markers[2].frequencyInput.setText(str(upper_cutoff_frequency))

        span = upper_cutoff_frequency - lower_cutoff_frequency
        center_frequency = math.sqrt(lower_cutoff_frequency * upper_cutoff_frequency)
        q = center_frequency / span

        self.span_label.setText(RFTools.formatFrequency(span))
        self.center_frequency_label.setText(RFTools.formatFrequency(center_frequency))
        self.quality_label.setText(str(round(q, 2)))

        self.app.markers[0].setFrequency(str(round(center_frequency)))
        self.app.markers[0].frequencyInput.setText(str(round(center_frequency)))

        # Lower roll-off

        lower_six_db_location = -1
        for i in range(lower_cutoff_location, len(self.app.data21)):
            if (pass_band_db - self.app.data21[i].gain) > 6:
                # We found 6dB location
                lower_six_db_location = i
                break

        if lower_six_db_location < 0:
            self.result_label.setText("Lower 6 dB location not found.")
            return
        lower_six_db_cutoff_frequency = self.app.data21[lower_six_db_location].freq
        self.lower_six_db_label.setText(RFTools.formatFrequency(lower_six_db_cutoff_frequency))

        ten_db_location = -1
        for i in range(lower_cutoff_location, len(self.app.data21)):
            if (pass_band_db - self.app.data21[i].gain) > 10:
                # We found 6dB location
                ten_db_location = i
                break

        twenty_db_location = -1
        for i in range(lower_cutoff_location, len(self.app.data21)):
            if (pass_band_db - self.app.data21[i].gain) > 20:
                # We found 6dB location
                twenty_db_location = i
                break

        sixty_db_location = -1
        for i in range(lower_six_db_location, len(self.app.data21)):
            if (pass_band_db - self.app.data21[i].gain) > 60:
                # We found 60dB location! Wow.
                sixty_db_location = i
                break

        if sixty_db_location > 0:
            sixty_db_cutoff_frequency = self.app.data21[sixty_db_location].freq
            self.lower_sixty_db_label.setText(RFTools.formatFrequency(sixty_db_cutoff_frequency))
        elif ten_db_location != -1 and twenty_db_location != -1:
            ten = self.app.data21[ten_db_location].freq
            twenty = self.app.data21[twenty_db_location].freq
            sixty_db_frequency = ten * 10 ** (5 * (math.log10(twenty) - math.log10(ten)))
            self.lower_sixty_db_label.setText(RFTools.formatFrequency(sixty_db_frequency) + " (derived)")
        else:
            self.lower_sixty_db_label.setText("Not calculated")

        if ten_db_location > 0 and twenty_db_location > 0 and ten_db_location != twenty_db_location:
            octave_attenuation, decade_attenuation = self.calculateRolloff(ten_db_location, twenty_db_location)
            self.lower_db_per_octave_label.setText(str(round(octave_attenuation, 3)) + " dB / octave")
            self.lower_db_per_decade_label.setText(str(round(decade_attenuation, 3)) + " dB / decade")
        else:
            self.lower_db_per_octave_label.setText("Not calculated")
            self.lower_db_per_decade_label.setText("Not calculated")

        # Upper roll-off

        upper_six_db_location = -1
        for i in range(upper_cutoff_location, -1, -1):
            if (pass_band_db - self.app.data21[i].gain) > 6:
                # We found 6dB location
                upper_six_db_location = i
                break

        if upper_six_db_location < 0:
            self.result_label.setText("Upper 6 dB location not found.")
            return
        upper_six_db_cutoff_frequency = self.app.data21[upper_six_db_location].freq
        self.upper_six_db_label.setText(RFTools.formatFrequency(upper_six_db_cutoff_frequency))

        six_db_span = upper_six_db_cutoff_frequency - lower_six_db_cutoff_frequency

        self.six_db_span_label.setText(RFTools.formatFrequency(six_db_span))

        ten_db_location = -1
        for i in range(upper_cutoff_location, -1, -1):
            if (pass_band_db - self.app.data21[i].gain) > 10:
                # We found 6dB location
                ten_db_location = i
                break

        twenty_db_location = -1
        for i in range(upper_cutoff_location, -1, -1):
            if (pass_band_db - self.app.data21[i].gain) > 20:
                # We found 6dB location
                twenty_db_location = i
                break

        sixty_db_location = -1
        for i in range(upper_six_db_location, -1, -1):
            if (pass_band_db - self.app.data21[i].gain) > 60:
                # We found 60dB location! Wow.
                sixty_db_location = i
                break

        if sixty_db_location > 0:
            sixty_db_cutoff_frequency = self.app.data21[sixty_db_location].freq
            self.upper_sixty_db_label.setText(RFTools.formatFrequency(sixty_db_cutoff_frequency))
        elif ten_db_location != -1 and twenty_db_location != -1:
            ten = self.app.data21[ten_db_location].freq
            twenty = self.app.data21[twenty_db_location].freq
            sixty_db_frequency = ten * 10 ** (5 * (math.log10(twenty) - math.log10(ten)))
            self.upper_sixty_db_label.setText(RFTools.formatFrequency(sixty_db_frequency) + " (derived)")
        else:
            self.upper_sixty_db_label.setText("Not calculated")

        if ten_db_location > 0 and twenty_db_location > 0 and ten_db_location != twenty_db_location:
            octave_attenuation, decade_attenuation = self.calculateRolloff(ten_db_location, twenty_db_location)
            self.upper_db_per_octave_label.setText(str(round(octave_attenuation, 3)) + " dB / octave")
            self.upper_db_per_decade_label.setText(str(round(decade_attenuation, 3)) + " dB / decade")
        else:
            self.upper_db_per_octave_label.setText("Not calculated")
            self.upper_db_per_decade_label.setText("Not calculated")

        if upper_cutoff_gain < -4 or lower_cutoff_gain < -4:
            self.result_label.setText("Analysis complete (" + str(len(self.app.data)) + " points)\n" +
                                      "Insufficient data for analysis. Increase segment count.")
        else:
            self.result_label.setText("Analysis complete (" + str(len(self.app.data)) + " points)")


class SimplePeakSearchAnalysis(Analysis):
    def __init__(self, app):
        super().__init__(app)
        self._widget = QtWidgets.QWidget()
        outer_layout = QtWidgets.QFormLayout()
        self._widget.setLayout(outer_layout)

        self.rbtn_data_group = QtWidgets.QButtonGroup()
        self.rbtn_data_vswr = QtWidgets.QRadioButton("VSWR")
        self.rbtn_data_resistance = QtWidgets.QRadioButton("Resistance")
        self.rbtn_data_reactance = QtWidgets.QRadioButton("Reactance")
        self.rbtn_data_s21_gain = QtWidgets.QRadioButton("S21 Gain")
        self.rbtn_data_group.addButton(self.rbtn_data_vswr)
        self.rbtn_data_group.addButton(self.rbtn_data_resistance)
        self.rbtn_data_group.addButton(self.rbtn_data_reactance)
        self.rbtn_data_group.addButton(self.rbtn_data_s21_gain)

        self.rbtn_data_s21_gain.setChecked(True)

        self.rbtn_peak_group = QtWidgets.QButtonGroup()
        self.rbtn_peak_positive = QtWidgets.QRadioButton("Highest value")
        self.rbtn_peak_negative = QtWidgets.QRadioButton("Lowest value")
        self.rbtn_peak_group.addButton(self.rbtn_peak_positive)
        self.rbtn_peak_group.addButton(self.rbtn_peak_negative)

        self.rbtn_peak_positive.setChecked(True)

        self.checkbox_move_marker = QtWidgets.QCheckBox()

        outer_layout.addRow(QtWidgets.QLabel("<b>Settings</b>"))
        outer_layout.addRow("Data source", self.rbtn_data_vswr)
        outer_layout.addRow("", self.rbtn_data_resistance)
        outer_layout.addRow("", self.rbtn_data_reactance)
        outer_layout.addRow("", self.rbtn_data_s21_gain)
        outer_layout.addRow(PeakSearchAnalysis.QHLine())
        outer_layout.addRow("Peak type", self.rbtn_peak_positive)
        outer_layout.addRow("", self.rbtn_peak_negative)
        outer_layout.addRow(PeakSearchAnalysis.QHLine())
        outer_layout.addRow("Move marker to peak", self.checkbox_move_marker)
        outer_layout.addRow(PeakSearchAnalysis.QHLine())

        outer_layout.addRow(QtWidgets.QLabel("<b>Results</b>"))

        self.peak_frequency = QtWidgets.QLabel()
        self.peak_value = QtWidgets.QLabel()

        outer_layout.addRow("Peak frequency:", self.peak_frequency)
        outer_layout.addRow("Peak value:", self.peak_value)

    def runAnalysis(self):
        if self.rbtn_data_vswr.isChecked():
            suffix = ""
            data = []
            for d in self.app.data:
                data.append(d.vswr)
        elif self.rbtn_data_resistance.isChecked():
            suffix = " \N{OHM SIGN}"
            data = []
            for d in self.app.data:
                data.append(d.impedance().real)
        elif self.rbtn_data_reactance.isChecked():
            suffix = " \N{OHM SIGN}"
            data = []
            for d in self.app.data:
                data.append(d.impedance().imag)
        elif self.rbtn_data_s21_gain.isChecked():
            suffix = " dB"
            data = []
            for d in self.app.data21:
                data.append(d.gain)
        else:
            logger.warning("Searching for peaks on unknown data")
            return

        if len(data) == 0:
            return

        if self.rbtn_peak_positive.isChecked():
            idx_peak = np.argmax(data)
        elif self.rbtn_peak_negative.isChecked():
            idx_peak = np.argmin(data)
        else:
            logger.warning("Searching for peaks, but neither looking at positive nor negative?")  # Both is not yet in
            return

        self.peak_frequency.setText(RFTools.formatFrequency(self.app.data[idx_peak].freq))
        self.peak_value.setText(str(round(data[idx_peak], 3)) + suffix)

        if self.checkbox_move_marker.isChecked() and len(self.app.markers) >= 1:
            self.app.markers[0].setFrequency(str(self.app.data[idx_peak].freq))
            self.app.markers[0].frequencyInput.setText(RFTools.formatFrequency(self.app.data[idx_peak].freq))


class PeakSearchAnalysis(Analysis):
    class QHLine(QtWidgets.QFrame):
        def __init__(self):
            super().__init__()
            self.setFrameShape(QtWidgets.QFrame.HLine)

    def __init__(self, app):
        super().__init__(app)

        self._widget = QtWidgets.QWidget()
        outer_layout = QtWidgets.QFormLayout()
        self._widget.setLayout(outer_layout)

        self.rbtn_data_group = QtWidgets.QButtonGroup()
        self.rbtn_data_vswr = QtWidgets.QRadioButton("VSWR")
        self.rbtn_data_resistance = QtWidgets.QRadioButton("Resistance")
        self.rbtn_data_reactance = QtWidgets.QRadioButton("Reactance")
        self.rbtn_data_s21_gain = QtWidgets.QRadioButton("S21 Gain")
        self.rbtn_data_group.addButton(self.rbtn_data_vswr)
        self.rbtn_data_group.addButton(self.rbtn_data_resistance)
        self.rbtn_data_group.addButton(self.rbtn_data_reactance)
        self.rbtn_data_group.addButton(self.rbtn_data_s21_gain)

        self.rbtn_data_vswr.setChecked(True)

        self.rbtn_peak_group = QtWidgets.QButtonGroup()
        self.rbtn_peak_positive = QtWidgets.QRadioButton("Positive")
        self.rbtn_peak_negative = QtWidgets.QRadioButton("Negative")
        self.rbtn_peak_both = QtWidgets.QRadioButton("Both")
        self.rbtn_peak_group.addButton(self.rbtn_peak_positive)
        self.rbtn_peak_group.addButton(self.rbtn_peak_negative)
        self.rbtn_peak_group.addButton(self.rbtn_peak_both)

        self.rbtn_peak_positive.setChecked(True)

        self.input_number_of_peaks = QtWidgets.QSpinBox()
        self.input_number_of_peaks.setValue(1)
        self.input_number_of_peaks.setMinimum(1)
        self.input_number_of_peaks.setMaximum(10)

        self.checkbox_move_markers = QtWidgets.QCheckBox()

        outer_layout.addRow(QtWidgets.QLabel("<b>Settings</b>"))
        outer_layout.addRow("Data source", self.rbtn_data_vswr)
        outer_layout.addRow("", self.rbtn_data_resistance)
        outer_layout.addRow("", self.rbtn_data_reactance)
        outer_layout.addRow("", self.rbtn_data_s21_gain)
        outer_layout.addRow(PeakSearchAnalysis.QHLine())
        outer_layout.addRow("Peak type", self.rbtn_peak_positive)
        outer_layout.addRow("", self.rbtn_peak_negative)
        # outer_layout.addRow("", self.rbtn_peak_both)
        outer_layout.addRow(PeakSearchAnalysis.QHLine())
        outer_layout.addRow("Max number of peaks", self.input_number_of_peaks)
        outer_layout.addRow("Move markers", self.checkbox_move_markers)
        outer_layout.addRow(PeakSearchAnalysis.QHLine())

        outer_layout.addRow(QtWidgets.QLabel("<b>Results</b>"))

    def runAnalysis(self):
        count = self.input_number_of_peaks.value()
        if self.rbtn_data_vswr.isChecked():
            data = []
            for d in self.app.data:
                data.append(d.vswr)
        elif self.rbtn_data_s21_gain.isChecked():
            data = []
            for d in self.app.data21:
                data.append(d.gain)
        else:
            logger.warning("Searching for peaks on unknown data")
            return

        if self.rbtn_peak_positive.isChecked():
            peaks, _ = signal.find_peaks(data, width=3, distance=3, prominence=1)
        elif self.rbtn_peak_negative.isChecked():
            peaks, _ = signal.find_peaks(np.array(data)*-1, width=3, distance=3, prominence=1)
        # elif self.rbtn_peak_both.isChecked():
        #     peaks_max, _ = signal.find_peaks(data, width=3, distance=3, prominence=1)
        #     peaks_min, _ = signal.find_peaks(np.array(data)*-1, width=3, distance=3, prominence=1)
        #     peaks = np.concatenate((peaks_max, peaks_min))
        else:
            logger.warning("Searching for peaks, but neither looking at positive nor negative?")  # Both is not yet in
            return

        # Having found the peaks, get the prominence data

        for p in peaks:
            logger.debug("Peak at %d", p)
        prominences, left_bases, right_bases = signal.peak_prominences(data, peaks)
        logger.debug("%d prominences", len(prominences))

        # Find the peaks with the most extreme values
        # Alternately, allow the user to select "most prominent"?
        indices = np.argpartition(prominences, -count)[-count:]
        logger.debug("%d indices", len(indices))
        for i in indices:
            logger.debug("Index %d", i)
            logger.debug("Prominence %f", prominences[i])
            logger.debug("Index in sweep %d", peaks[i])
            logger.debug("Frequency %d", self.app.data[peaks[i]].freq)
            logger.debug("Value %f", data[peaks[i]])

        if self.checkbox_move_markers:
            if count > len(self.app.markers):
                logger.warning("More peaks found than there are markers")
            for i in range(min(count, len(self.app.markers))):
                self.app.markers[i].setFrequency(str(self.app.data[peaks[indices[i]]].freq))
                self.app.markers[i].frequencyInput.setText(str(self.app.data[peaks[indices[i]]].freq))

        max_val = -10**10
        max_idx = -1
        for p in peaks:
            if data[p] > max_val:
                max_val = data[p]
                max_idx = p

        logger.debug("Max peak at %d, value %f", max_idx, max_val)

    def reset(self):
        pass


class VSWRAnalysis(Analysis):
    max_dips_shown=3
    vswr_limit = 1.5
    
    class QHLine(QtWidgets.QFrame):
        def __init__(self):
            super().__init__()
            self.setFrameShape(QtWidgets.QFrame.HLine)

    def __init__(self, app):
        super().__init__(app)

        self._widget = QtWidgets.QWidget()
        self.layout = QtWidgets.QFormLayout()
        self._widget.setLayout(self.layout)

        self.input_vswr_limit = QtWidgets.QDoubleSpinBox()
        self.input_vswr_limit.setValue(self.vswr_limit)
        self.input_vswr_limit.setSingleStep(0.1)
        self.input_vswr_limit.setMinimum(1)
        self.input_vswr_limit.setMaximum(25)
        self.input_vswr_limit.setDecimals(2)

        self.checkbox_move_marker = QtWidgets.QCheckBox()
        self.layout.addRow(QtWidgets.QLabel("<b>Settings</b>"))
        self.layout.addRow("VSWR limit", self.input_vswr_limit)
        self.layout.addRow(VSWRAnalysis.QHLine())

        self.results_label = QtWidgets.QLabel("<b>Results</b>")
        self.layout.addRow(self.results_label)

<<<<<<< HEAD
    @staticmethod
    def _findMinimuns(data, threshold):
        '''
        
        return array of tuple (start index, lowest value, end index)
        
        :param data: array of float
        :param threshold: 
        '''
        
=======
    def runAnalysis(self):
        max_dips_shown = 3
        data = []
        for d in self.app.data:
            data.append(d.vswr)
        # min_idx = np.argmin(data)
        #
        # logger.debug("Minimum at %d", min_idx)
        # logger.debug("Value at minimum: %f", data[min_idx])
        # logger.debug("Frequency: %d", self.app.data[min_idx].freq)
        #
        # if self.checkbox_move_marker.isChecked():
        #     self.app.markers[0].setFrequency(str(self.app.data[min_idx].freq))
        #     self.app.markers[0].frequencyInput.setText(str(self.app.data[min_idx].freq))

>>>>>>> f3ba3fe3
        minimums = []
        min_start = -1
        min_idx = -1
        
        min_val = threshold
        for i in range(len(data)):
            d = data[i]
            if d < threshold and i < len(data)-1:
                if d < min_val:
                    min_val = d
                    min_idx = i
                if min_start == -1:
                    min_start = i
            elif min_start != -1:
                # We are above the threshold, and were in a section that was below
                minimums.append((min_start, min_idx, i-1))
                min_start = -1
                min_idx = -1
                min_val = threshold

        logger.debug("Found %d sections under %f threshold", len(minimums), threshold)
        return minimums
        

    def runAnalysis(self, ):
        
        max_dips_shown = self.max_dips_shown
        data = []
        for d in self.app.data:
            vswr = RFTools.calculateVSWR(d)
            if vswr < 1:
                vswr = float('inf')
            data.append(vswr)
        # min_idx = np.argmin(data)
        #
        # logger.debug("Minimum at %d", min_idx)
        # logger.debug("Value at minimum: %f", data[min_idx])
        # logger.debug("Frequency: %d", self.app.data[min_idx].freq)
        #
        # if self.checkbox_move_marker.isChecked():
        #     self.app.markers[0].setFrequency(str(self.app.data[min_idx].freq))
        #     self.app.markers[0].frequencyInput.setText(str(self.app.data[min_idx].freq))
        threshold = self.input_vswr_limit.value()
        minimums = self._findMinimuns(data, threshold)
        

        results_header = self.layout.indexOf(self.results_label)
        logger.debug("Results start at %d, out of %d", results_header, self.layout.rowCount())
        for i in range(results_header, self.layout.rowCount()):
            self.layout.removeRow(self.layout.rowCount()-1)

        if len(minimums) > max_dips_shown:
            self.layout.addRow(QtWidgets.QLabel("<b>More than " + str(max_dips_shown) +
                                                " dips found. Lowest shown.</b>"))
            dips = []
            for m in minimums:
                start, lowest, end = m
                dips.append(data[lowest])

            best_dips = []
            for i in range(max_dips_shown):
                min_idx = np.argmin(dips)
                best_dips.append(minimums[min_idx])
                dips.remove(dips[min_idx])
                minimums.remove(minimums[min_idx])
            minimums = best_dips
        self.minimums = minimums
        self.data = data

        if len(minimums) > 0:
            for m in minimums:
                start, lowest, end = m
                if start != end:
                    logger.debug("Section from %d to %d, lowest at %d", start, end, lowest)
                    self.layout.addRow("Start", QtWidgets.QLabel(RFTools.formatFrequency(self.app.data[start].freq)))
                    self.layout.addRow("Minimum", QtWidgets.QLabel(RFTools.formatFrequency(self.app.data[lowest].freq) +
                                                                   " (" + str(round(data[lowest], 2)) + ")"))
                    self.layout.addRow("End", QtWidgets.QLabel(RFTools.formatFrequency(self.app.data[end].freq)))
                    self.layout.addRow("Span", QtWidgets.QLabel(RFTools.formatFrequency(self.app.data[end].freq -\
                                                                                        self.app.data[start].freq)))
                    self.layout.addWidget(PeakSearchAnalysis.QHLine())
                else:
                    self.layout.addRow("Low spot", QtWidgets.QLabel(RFTools.formatFrequency(self.app.data[lowest].freq)))
                    self.layout.addWidget(PeakSearchAnalysis.QHLine())
            self.layout.removeRow(self.layout.rowCount()-1)  # Remove the final separator line
        else:
            self.layout.addRow(QtWidgets.QLabel("No areas found with VSWR below " + str(round(threshold, 2)) + "."))


class MagLoopAnalysis(VSWRAnalysis):
    max_dips_shown = 1
    vswr_limit = 2.56
    
    def _get_freq_from_index(self, index):
        
        return self.app.data[index].freq
    
    def _get_new_sweep(self, start,end,factor=5, hamband=False):
        '''
        
        '''
        # TODO: find near hamband and include
        band = end-start
        if band <= 1000:
            band = 3000
        newstart = start-band*factor/2
        newend = end+band*factor/2
        return newstart,newend

    def runAnalysis(self):

        super().runAnalysis()

        if self.minimums:
            for m in self.minimums:
                start, lowest, end = map(self._get_freq_from_index, m)

                if start != end:
                    Q = lowest/(end-start)
                    self.layout.addRow("Q",QtWidgets.QLabel("{}".format(int(Q))))
                newstart,newend = self._get_new_sweep(start,end)
                self.app.sweepStartInput.setText(RFTools.formatSweepFrequency(int(newstart)))
                self.app.sweepEndInput.setText(RFTools.formatSweepFrequency(int(newend)))
                self.app.sweepStartInput.textChanged.emit(self.app.sweepStartInput.text())
                
                # todo, change sweep and run sweep
        else:
            # No minimum, find
            self.app.sweepStartInput.setText("3M")
            self.app.sweepEndInput.setText("30M")
            self.app.sweepStartInput.textChanged.emit(self.app.sweepStartInput.text())

        if self.app.worker.continuousSweep:
            self.app.stopSweep()
            loop = QEventLoop()
            QTimer.singleShot(500, loop.quit)
            loop.exec_()
            self.app.sweep()
            
            <|MERGE_RESOLUTION|>--- conflicted
+++ resolved
@@ -1196,7 +1196,6 @@
         self.results_label = QtWidgets.QLabel("<b>Results</b>")
         self.layout.addRow(self.results_label)
 
-<<<<<<< HEAD
     @staticmethod
     def _findMinimuns(data, threshold):
         '''
@@ -1206,24 +1205,7 @@
         :param data: array of float
         :param threshold: 
         '''
-        
-=======
-    def runAnalysis(self):
-        max_dips_shown = 3
-        data = []
-        for d in self.app.data:
-            data.append(d.vswr)
-        # min_idx = np.argmin(data)
-        #
-        # logger.debug("Minimum at %d", min_idx)
-        # logger.debug("Value at minimum: %f", data[min_idx])
-        # logger.debug("Frequency: %d", self.app.data[min_idx].freq)
-        #
-        # if self.checkbox_move_marker.isChecked():
-        #     self.app.markers[0].setFrequency(str(self.app.data[min_idx].freq))
-        #     self.app.markers[0].frequencyInput.setText(str(self.app.data[min_idx].freq))
-
->>>>>>> f3ba3fe3
+
         minimums = []
         min_start = -1
         min_idx = -1
@@ -1253,7 +1235,7 @@
         max_dips_shown = self.max_dips_shown
         data = []
         for d in self.app.data:
-            vswr = RFTools.calculateVSWR(d)
+            vswr = d.vswr
             if vswr < 1:
                 vswr = float('inf')
             data.append(vswr)
